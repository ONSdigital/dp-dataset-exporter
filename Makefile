SHELL=bash

BUILD=build
BUILD_ARCH=$(BUILD)/$(GOOS)-$(GOARCH)
BIN_DIR?=.

export GOOS?=$(shell go env GOOS)
export GOARCH?=$(shell go env GOARCH)

<<<<<<< HEAD
export GRAPH_DRIVER_TYPE?=neptune
export GRAPH_ADDR?=ws://localhost:8182/gremlin

VAULT_ADDR?=http://127.0.0.1:8200
=======
BUILD_TIME=$(shell date +%s)
GIT_COMMIT=$(shell git rev-parse HEAD)
VERSION ?= $(shell git tag --points-at HEAD | grep ^v | head -n 1)
LDFLAGS=-ldflags "-w -s -X 'main.Version=${VERSION}' -X 'main.BuildTime=$(BUILD_TIME)' -X 'main.GitCommit=$(GIT_COMMIT)'"

VAULT_ADDR?='http://127.0.0.1:8200'
DATABASE_ADDRESS?=bolt://localhost:7687
>>>>>>> bd8bf958

# The following variables are used to generate a vault token for the app. The reason for declaring variables, is that
# its difficult to move the token code in a Makefile action. Doing so makes the Makefile more difficult to
# read and starts introduction if/else statements.
VAULT_POLICY:="$(shell vault policy write -address=$(VAULT_ADDR) write-psk policy.hcl)"
TOKEN_INFO:="$(shell vault token create -address=$(VAULT_ADDR) -policy=write-psk -period=24h -display-name=dp-dataset-exporter)"
APP_TOKEN:="$(shell echo $(TOKEN_INFO) | awk '{print $$6}')"

generate:
	go generate ./...
build:
	@mkdir -p $(BUILD_ARCH)/$(BIN_DIR)
	go build $(LDFLAGS) -o $(BUILD_ARCH)/$(BIN_DIR)/dp-dataset-exporter cmd/dp-dataset-exporter/main.go

debug acceptance:
<<<<<<< HEAD
	HUMAN_LOG=1 VAULT_TOKEN=$(APP_TOKEN) VAULT_ADDR=$(VAULT_ADDR) go run -race cmd/dp-dataset-exporter/main.go
test:
	go test -count=1 -cover $(shell go list ./... | grep -v /vendor/)
=======
	HUMAN_LOG=1 VAULT_TOKEN=$(APP_TOKEN) VAULT_ADDR=$(VAULT_ADDR) GRAPH_DRIVER_TYPE=neo4j GRAPH_ADDR="$(DATABASE_ADDRESS)" go run $(LDFLAGS) -race cmd/dp-dataset-exporter/main.go
test:
	go test -cover -race ./...
>>>>>>> bd8bf958
vault:
	@echo "$(VAULT_POLICY)"
	@echo "$(TOKEN_INFO)"
	@echo "$(APP_TOKEN)"
.PHONY: build debug test vault acceptance generate<|MERGE_RESOLUTION|>--- conflicted
+++ resolved
@@ -7,12 +7,10 @@
 export GOOS?=$(shell go env GOOS)
 export GOARCH?=$(shell go env GOARCH)
 
-<<<<<<< HEAD
 export GRAPH_DRIVER_TYPE?=neptune
 export GRAPH_ADDR?=ws://localhost:8182/gremlin
 
 VAULT_ADDR?=http://127.0.0.1:8200
-=======
 BUILD_TIME=$(shell date +%s)
 GIT_COMMIT=$(shell git rev-parse HEAD)
 VERSION ?= $(shell git tag --points-at HEAD | grep ^v | head -n 1)
@@ -20,7 +18,6 @@
 
 VAULT_ADDR?='http://127.0.0.1:8200'
 DATABASE_ADDRESS?=bolt://localhost:7687
->>>>>>> bd8bf958
 
 # The following variables are used to generate a vault token for the app. The reason for declaring variables, is that
 # its difficult to move the token code in a Makefile action. Doing so makes the Makefile more difficult to
@@ -36,15 +33,9 @@
 	go build $(LDFLAGS) -o $(BUILD_ARCH)/$(BIN_DIR)/dp-dataset-exporter cmd/dp-dataset-exporter/main.go
 
 debug acceptance:
-<<<<<<< HEAD
-	HUMAN_LOG=1 VAULT_TOKEN=$(APP_TOKEN) VAULT_ADDR=$(VAULT_ADDR) go run -race cmd/dp-dataset-exporter/main.go
-test:
-	go test -count=1 -cover $(shell go list ./... | grep -v /vendor/)
-=======
-	HUMAN_LOG=1 VAULT_TOKEN=$(APP_TOKEN) VAULT_ADDR=$(VAULT_ADDR) GRAPH_DRIVER_TYPE=neo4j GRAPH_ADDR="$(DATABASE_ADDRESS)" go run $(LDFLAGS) -race cmd/dp-dataset-exporter/main.go
+	HUMAN_LOG=1 VAULT_TOKEN=$(APP_TOKEN) VAULT_ADDR=$(VAULT_ADDR) go run $(LDFLAGS) -race cmd/dp-dataset-exporter/main.go
 test:
 	go test -cover -race ./...
->>>>>>> bd8bf958
 vault:
 	@echo "$(VAULT_POLICY)"
 	@echo "$(TOKEN_INFO)"
