SHELL=bash

BUILD=build
BUILD_ARCH=$(BUILD)/$(GOOS)-$(GOARCH)
BIN_DIR?=.

export GOOS?=$(shell go env GOOS)
export GOARCH?=$(shell go env GOARCH)

export GRAPH_DRIVER_TYPE?=neo4j
export GRAPH_ADDR?=bolt://localhost:7687

VAULT_ADDR?=http://127.0.0.1:8200
BUILD_TIME=$(shell date +%s)
GIT_COMMIT=$(shell git rev-parse HEAD)
VERSION ?= $(shell git tag --points-at HEAD | grep ^v | head -n 1)
LDFLAGS=-ldflags "-w -s -X 'main.Version=${VERSION}' -X 'main.BuildTime=$(BUILD_TIME)' -X 'main.GitCommit=$(GIT_COMMIT)'"

VAULT_ADDR?='http://127.0.0.1:8200'
DATABASE_ADDRESS?=bolt://localhost:7687

# The following variables are used to generate a vault token for the app. The reason for declaring variables, is that
# its difficult to move the token code in a Makefile action. Doing so makes the Makefile more difficult to
# read and starts introduction if/else statements.
VAULT_POLICY:="$(shell vault policy write -address=$(VAULT_ADDR) write-psk policy.hcl)"
TOKEN_INFO:="$(shell vault token create -address=$(VAULT_ADDR) -policy=write-psk -period=24h -display-name=dp-dataset-exporter)"
APP_TOKEN:="$(shell echo $(TOKEN_INFO) | awk '{print $$6}')"

<<<<<<< HEAD
generate:
	go generate ./...
=======
.PHONY: all
all: audit test build

.PHONY: audit
audit:
	nancy go.sum

.PHONY: build
>>>>>>> e889b0de
build:
	@mkdir -p $(BUILD_ARCH)/$(BIN_DIR)
	go build $(LDFLAGS) -o $(BUILD_ARCH)/$(BIN_DIR)/dp-dataset-exporter cmd/dp-dataset-exporter/main.go

.PHONY: debug
debug acceptance:
<<<<<<< HEAD
	HUMAN_LOG=1 VAULT_TOKEN=$(APP_TOKEN) VAULT_ADDR=$(VAULT_ADDR) go run $(LDFLAGS) -race cmd/dp-dataset-exporter/main.go
=======
	HUMAN_LOG=1 VAULT_TOKEN=$(APP_TOKEN) VAULT_ADDR=$(VAULT_ADDR) GRAPH_DRIVER_TYPE=neo4j GRAPH_ADDR="$(DATABASE_ADDRESS)" go run $(LDFLAGS) -race cmd/dp-dataset-exporter/main.go

.PHONY: test
>>>>>>> e889b0de
test:
	go test -cover -race ./...

.PHONY: vault
vault:
	@echo "$(VAULT_POLICY)"
	@echo "$(TOKEN_INFO)"
	@echo "$(APP_TOKEN)"
.PHONY: build debug test vault acceptance generate<|MERGE_RESOLUTION|>--- conflicted
+++ resolved
@@ -26,32 +26,27 @@
 TOKEN_INFO:="$(shell vault token create -address=$(VAULT_ADDR) -policy=write-psk -period=24h -display-name=dp-dataset-exporter)"
 APP_TOKEN:="$(shell echo $(TOKEN_INFO) | awk '{print $$6}')"
 
-<<<<<<< HEAD
+.PHONY: all
+all: audit test build
+
+.PHONY: generate
 generate:
 	go generate ./...
-=======
-.PHONY: all
-all: audit test build
 
 .PHONY: audit
 audit:
 	nancy go.sum
 
 .PHONY: build
->>>>>>> e889b0de
 build:
 	@mkdir -p $(BUILD_ARCH)/$(BIN_DIR)
 	go build $(LDFLAGS) -o $(BUILD_ARCH)/$(BIN_DIR)/dp-dataset-exporter cmd/dp-dataset-exporter/main.go
 
 .PHONY: debug
 debug acceptance:
-<<<<<<< HEAD
 	HUMAN_LOG=1 VAULT_TOKEN=$(APP_TOKEN) VAULT_ADDR=$(VAULT_ADDR) go run $(LDFLAGS) -race cmd/dp-dataset-exporter/main.go
-=======
-	HUMAN_LOG=1 VAULT_TOKEN=$(APP_TOKEN) VAULT_ADDR=$(VAULT_ADDR) GRAPH_DRIVER_TYPE=neo4j GRAPH_ADDR="$(DATABASE_ADDRESS)" go run $(LDFLAGS) -race cmd/dp-dataset-exporter/main.go
 
 .PHONY: test
->>>>>>> e889b0de
 test:
 	go test -cover -race ./...
 
