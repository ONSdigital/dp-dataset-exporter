package event

import (
	"fmt"
	"io"
	"strings"

	"github.com/satori/go.uuid"

	"strconv"

	"github.com/ONSdigital/dp-filter/observation"
	"github.com/ONSdigital/go-ns/clients/dataset"
	"github.com/ONSdigital/go-ns/log"
	"github.com/pkg/errors"
)

//go:generate moq -out eventtest/filter_store.go -pkg eventtest . FilterStore
//go:generate moq -out eventtest/observation_store.go -pkg eventtest . ObservationStore
//go:generate moq -out eventtest/file_store.go -pkg eventtest . FileStore
//go:generate moq -out eventtest/producer.go -pkg eventtest . Producer
//go:generate moq -out eventtest/datasetapi.go -pkg eventtest . DatasetAPI

var _ Handler = (*ExportHandler)(nil)

const publishedState = "published"

// ExportHandler handles a single CSV export of a filtered dataset.
type ExportHandler struct {
<<<<<<< HEAD
	filterStore        FilterStore
	observationStore   ObservationStore
	fileStore          FileStore
	eventProducer      Producer
	datasetAPICli      DatasetAPI
	downloadServiceURL string
=======
	filterStore      FilterStore
	observationStore ObservationStore
	fileStore        FileStore
	eventProducer    Producer
	datasetAPICli    DatasetAPI
	serviceToken     string
>>>>>>> e5007a28
}

// DatasetAPI contains functions to call the dataset API.
type DatasetAPI interface {
<<<<<<< HEAD
	PutVersion(id, edition, version string, m dataset.Version, cfg ...dataset.Config) error
	GetVersion(id, edition, version string, cfg ...dataset.Config) (m dataset.Version, err error)
	GetInstance(instanceID string, cfg ...dataset.Config) (m dataset.Instance, err error)
=======
	PutVersion(id, edition, version string, m dataset.Version, config ...dataset.Config) error
>>>>>>> e5007a28
}

// NewExportHandler returns a new instance using the given dependencies.
func NewExportHandler(filterStore FilterStore,
	observationStore ObservationStore,
	fileStore FileStore,
	eventProducer Producer,
	datasetAPI DatasetAPI,
<<<<<<< HEAD
	downloadServiceURL string) *ExportHandler {

	return &ExportHandler{
		filterStore:        filterStore,
		observationStore:   observationStore,
		fileStore:          fileStore,
		eventProducer:      eventProducer,
		datasetAPICli:      datasetAPI,
		downloadServiceURL: downloadServiceURL,
=======
	serviceToken string) *ExportHandler {

	return &ExportHandler{
		filterStore:      filterStore,
		observationStore: observationStore,
		fileStore:        fileStore,
		eventProducer:    eventProducer,
		datasetAPICli:    datasetAPI,
		serviceToken:     serviceToken,
>>>>>>> e5007a28
	}
}

// FilterStore provides existing filter data.
type FilterStore interface {
	GetFilter(filterID string) (*observation.Filter, error)
	PutCSVData(filterID string, csvURL string, csvSize int64) error
	PutStateAsEmpty(filterJobID string) error
	PutStateAsError(filterJobID string) error
}

// ObservationStore provides filtered observation data in CSV rows.
type ObservationStore interface {
	GetCSVRows(filter *observation.Filter, limit *int) (observation.CSVRowReader, error)
}

// FileStore provides storage for filtered output files.
type FileStore interface {
	PutFile(reader io.Reader, fileID string, isPublished bool) (url string, err error)
}

// Producer handles producing output events.
type Producer interface {
	CSVExported(e *CSVExported) error
}

// Handle the export of a single filter output.
func (handler *ExportHandler) Handle(event *FilterSubmitted) error {
	var csvExported *CSVExported
	state, err := handler.getVersionState(event)
	if err != nil {
		return err
	}

	if event.FilterID != "" {
		csvExported, err = handler.filterJob(event, state == publishedState)
	} else {
		csvExported, err = handler.fullDownload(event, state == publishedState)
	}

	if err != nil {
		return err
	}

	if err := handler.eventProducer.CSVExported(csvExported); err != nil {
		return errors.Wrap(err, "error while attempting to send csv exported event to producer")
	}
	return nil
}

func (handler *ExportHandler) getVersionState(event *FilterSubmitted) (string, error) {
	// We currently only get a filter id for a filter job so return published
	// TODO: ensure an instance id is given for filter jobs
	if len(event.FilterID) > 0 {
		return "published", nil
	}

	if len(event.InstanceID) == 0 {
		version, err := handler.datasetAPICli.GetVersion(event.DatasetID, event.Edition, event.Version)
		if err != nil {
			return "", err
		}

		return version.State, nil
	}

	instance, err := handler.datasetAPICli.GetInstance(event.InstanceID)
	if err != nil {
		return "", err
	}

	return instance.State, nil
}

func (handler *ExportHandler) filterJob(event *FilterSubmitted, isPublished bool) (*CSVExported, error) {
	log.Info("handling filter job", log.Data{"filter_id": event.FilterID})
	filter, err := handler.filterStore.GetFilter(event.FilterID)
	if err != nil {
		return nil, err
	}

	csvRowReader, err := handler.observationStore.GetCSVRows(filter, nil)
	if err != nil {
		return nil, err
	}

	reader := observation.NewReader(csvRowReader)
	defer func() {
		closeErr := reader.Close()
		if closeErr != nil {
			log.Error(closeErr, nil)
		}
	}()

	// When getting the data from the reader, this will call the neo4j driver to start streaming the data
	// into the S3 library. We can only tell if data is present by reading the stream.
	fileURL, err := handler.fileStore.PutFile(reader, filter.FilterID, isPublished)
	if err != nil {
		if strings.Contains(err.Error(), observation.ErrNoResultsFound.Error()) {
			log.Debug("empty results from filter job", log.Data{"instance_id": filter.InstanceID,
				"filter": filter})
			updateErr := handler.filterStore.PutStateAsEmpty(filter.FilterID)
			if updateErr != nil {
				return nil, updateErr
			}
			return nil, err
		} else if strings.Contains(err.Error(), observation.ErrNoInstanceFound.Error()) {
			log.Error(err, log.Data{"instance_id": filter.InstanceID,
				"filter": filter})
			updateErr := handler.filterStore.PutStateAsError(filter.FilterID)
			if updateErr != nil {
				return nil, updateErr
			}
			return nil, err
		}
		return nil, err
	}

	// write url and file size to filter API
	err = handler.filterStore.PutCSVData(filter.FilterID, fileURL, reader.TotalBytesRead())
	if err != nil {
		return nil, errors.Wrap(err, "error while putting CSV in filter store")
	}

	log.Info("CSV export completed", log.Data{"filter_id": filter.FilterID, "file_url": fileURL})
	return &CSVExported{FilterID: filter.FilterID, FileURL: fileURL}, nil
}

func (handler *ExportHandler) fullDownload(event *FilterSubmitted, isPublished bool) (*CSVExported, error) {
	log.Info("handling pre canned job", log.Data{
		"instance_id": event.InstanceID,
		"dataset_id":  event.DatasetID,
		"edition":     event.Edition,
		"version":     event.Version,
	})

	csvRowReader, err := handler.observationStore.GetCSVRows(&observation.Filter{InstanceID: event.InstanceID}, nil)
	if err != nil {
		return nil, err
	}

	reader := observation.NewReader(csvRowReader)
	defer func() {
		closeErr := reader.Close()
		if closeErr != nil {
			log.Error(closeErr, nil)
		}
	}()

	fileID := uuid.NewV4().String()
	log.Info("storing pre-publish file", log.Data{"fileID": fileID})

	fileURL, err := handler.fileStore.PutFile(reader, fileID, isPublished)
	if err != nil {
		return nil, err
	}

	downloads := make(map[string]dataset.Download)
	downloadURL := fmt.Sprintf("%s/downloads/datasets/%s/editions/%s/versions/%s.csv",
		handler.downloadServiceURL,
		event.DatasetID,
		event.Edition,
		event.Version,
	)

	if isPublished {
		downloads["CSV"] = dataset.Download{Size: strconv.Itoa(int(reader.TotalBytesRead())), Public: fileURL, URL: downloadURL}
	} else {
		downloads["CSV"] = dataset.Download{Size: strconv.Itoa(int(reader.TotalBytesRead())), Private: fileURL, URL: downloadURL}
	}

	log.Info("updating dataset api with download link", log.Data{
		"isPublished":        isPublished,
		"downloadServiceURL": downloadURL,
		"s3URL":              fileURL,
	})

	v := dataset.Version{Downloads: downloads}

	var config dataset.Config

	config.AuthToken = handler.serviceToken

	if err := handler.datasetAPICli.PutVersion(event.DatasetID, event.Edition, event.Version, v, config); err != nil {
		return nil, errors.Wrap(err, "error while attempting update version downloads")
	}

	log.Info("pre publish version csv download file generation completed", log.Data{
		"dataset_id": event.DatasetID,
		"edition":    event.Edition,
		"version":    event.Version,
		"url":        fileURL,
	})

	return &CSVExported{
		InstanceID: event.InstanceID,
		DatasetID:  event.DatasetID,
		Edition:    event.Edition,
		Version:    event.Version,
		FileURL:    fileURL,
		Filename:   fileID,
	}, nil
}<|MERGE_RESOLUTION|>--- conflicted
+++ resolved
@@ -27,32 +27,20 @@
 
 // ExportHandler handles a single CSV export of a filtered dataset.
 type ExportHandler struct {
-<<<<<<< HEAD
 	filterStore        FilterStore
 	observationStore   ObservationStore
 	fileStore          FileStore
 	eventProducer      Producer
 	datasetAPICli      DatasetAPI
+	serviceToken       string
 	downloadServiceURL string
-=======
-	filterStore      FilterStore
-	observationStore ObservationStore
-	fileStore        FileStore
-	eventProducer    Producer
-	datasetAPICli    DatasetAPI
-	serviceToken     string
->>>>>>> e5007a28
 }
 
 // DatasetAPI contains functions to call the dataset API.
 type DatasetAPI interface {
-<<<<<<< HEAD
 	PutVersion(id, edition, version string, m dataset.Version, cfg ...dataset.Config) error
 	GetVersion(id, edition, version string, cfg ...dataset.Config) (m dataset.Version, err error)
 	GetInstance(instanceID string, cfg ...dataset.Config) (m dataset.Instance, err error)
-=======
-	PutVersion(id, edition, version string, m dataset.Version, config ...dataset.Config) error
->>>>>>> e5007a28
 }
 
 // NewExportHandler returns a new instance using the given dependencies.
@@ -61,8 +49,7 @@
 	fileStore FileStore,
 	eventProducer Producer,
 	datasetAPI DatasetAPI,
-<<<<<<< HEAD
-	downloadServiceURL string) *ExportHandler {
+	serviceToken, downloadServiceURL string) *ExportHandler {
 
 	return &ExportHandler{
 		filterStore:        filterStore,
@@ -70,18 +57,8 @@
 		fileStore:          fileStore,
 		eventProducer:      eventProducer,
 		datasetAPICli:      datasetAPI,
+		serviceToken:       serviceToken,
 		downloadServiceURL: downloadServiceURL,
-=======
-	serviceToken string) *ExportHandler {
-
-	return &ExportHandler{
-		filterStore:      filterStore,
-		observationStore: observationStore,
-		fileStore:        fileStore,
-		eventProducer:    eventProducer,
-		datasetAPICli:    datasetAPI,
-		serviceToken:     serviceToken,
->>>>>>> e5007a28
 	}
 }
 
