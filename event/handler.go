--- conflicted
+++ resolved
@@ -185,16 +185,12 @@
 		return nil, err
 	}
 
-<<<<<<< HEAD
-	streamRowReader, err := handler.observationStore.StreamCSVRows(context.Background(), filter, nil)
-=======
 	csvRowReader, err := handler.observationStore.StreamCSVRows(ctx, filter, nil)
->>>>>>> bd8bf958
-	if err != nil {
-		return nil, err
-	}
-
-	reader := observation.NewReader(streamRowReader)
+	if err != nil {
+		return nil, err
+	}
+
+	reader := observation.NewReader(csvRowReader)
 	defer func() {
 		closeErr := reader.Close(ctx)
 		if closeErr != nil {
@@ -305,19 +301,13 @@
 	}, nil
 }
 
-<<<<<<< HEAD
-func (handler *ExportHandler) generateFullCSV(event *FilterSubmitted, filename string, isPublished bool) (*dataset.Download, string, string, int32, error) {
-
-	streamRowReader, err := handler.observationStore.StreamCSVRows(context.Background(), &observation.Filter{InstanceID: event.InstanceID}, nil)
-=======
 func (handler *ExportHandler) generateFullCSV(ctx context.Context, event *FilterSubmitted, filename string, isPublished bool) (*dataset.Download, string, string, int32, error) {
 	csvRowReader, err := handler.observationStore.StreamCSVRows(ctx, &observation.Filter{InstanceID: event.InstanceID}, nil)
->>>>>>> bd8bf958
 	if err != nil {
 		return nil, "", "", 0, err
 	}
 
-	rReader := observation.NewReader(streamRowReader)
+	rReader := observation.NewReader(csvRowReader)
 	defer func() (*dataset.Download, string, string, int32, error) {
 		closeErr := rReader.Close(ctx)
 		if closeErr != nil {
