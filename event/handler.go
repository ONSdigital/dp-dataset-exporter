package event

import (
	"context"
	"fmt"
	"io"
	"strconv"
	"strings"

	"github.com/pkg/errors"
	"github.com/satori/go.uuid"

	"github.com/ONSdigital/dp-filter/observation"
	"github.com/ONSdigital/go-ns/clients/dataset"
	"github.com/ONSdigital/go-ns/log"
)

//go:generate moq -out eventtest/filter_store.go -pkg eventtest . FilterStore
//go:generate moq -out eventtest/observation_store.go -pkg eventtest . ObservationStore
//go:generate moq -out eventtest/file_store.go -pkg eventtest . FileStore
//go:generate moq -out eventtest/producer.go -pkg eventtest . Producer
//go:generate moq -out eventtest/datasetapi.go -pkg eventtest . DatasetAPI

var _ Handler = (*ExportHandler)(nil)

const publishedState = "published"

// ExportHandler handles a single CSV export of a filtered dataset.
type ExportHandler struct {
<<<<<<< HEAD
	filterStore        FilterStore
	observationStore   ObservationStore
	fileStore          FileStore
	eventProducer      Producer
	datasetAPICli      DatasetAPI
	downloadServiceURL string
=======
	filterStore               FilterStore
	observationStore          ObservationStore
	fileStore                 FileStore
	eventProducer             Producer
	datasetAPICli             DatasetAPI
	serviceToken              string
	downloadServiceURL        string
	fullDatasetFilePrefix     string
	filteredDatasetFilePrefix string
>>>>>>> b4482018
}

// DatasetAPI contains functions to call the dataset API.
type DatasetAPI interface {
	PutVersion(ctx context.Context, id, edition, version string, m dataset.Version) error
	GetVersion(ctx context.Context, id, edition, version string) (m dataset.Version, err error)
	GetInstance(ctx context.Context, instanceID string) (m dataset.Instance, err error)
}

// NewExportHandler returns a new instance using the given dependencies.
func NewExportHandler(filterStore FilterStore,
	observationStore ObservationStore,
	fileStore FileStore,
	eventProducer Producer,
	datasetAPI DatasetAPI,
<<<<<<< HEAD
	downloadServiceURL string) *ExportHandler {

	return &ExportHandler{
		filterStore:        filterStore,
		observationStore:   observationStore,
		fileStore:          fileStore,
		eventProducer:      eventProducer,
		datasetAPICli:      datasetAPI,
		downloadServiceURL: downloadServiceURL,
=======
	serviceToken,
	downloadServiceURL,
	fullDatasetFilePrefix,
	filteredDatasetFilePrefix string) *ExportHandler {

	return &ExportHandler{
		filterStore:               filterStore,
		observationStore:          observationStore,
		fileStore:                 fileStore,
		eventProducer:             eventProducer,
		datasetAPICli:             datasetAPI,
		serviceToken:              serviceToken,
		downloadServiceURL:        downloadServiceURL,
		fullDatasetFilePrefix:     fullDatasetFilePrefix,
		filteredDatasetFilePrefix: filteredDatasetFilePrefix,
>>>>>>> b4482018
	}
}

// FilterStore provides existing filter data.
type FilterStore interface {
	GetFilter(filterID string) (*observation.Filter, error)
	PutCSVData(filterID string, downloadItem observation.DownloadItem) error
	PutStateAsEmpty(filterJobID string) error
	PutStateAsError(filterJobID string) error
}

// ObservationStore provides filtered observation data in CSV rows.
type ObservationStore interface {
	GetCSVRows(filter *observation.Filter, limit *int) (observation.CSVRowReader, error)
}

// FileStore provides storage for filtered output files.
type FileStore interface {
	PutFile(reader io.Reader, filename string, isPublished bool) (url string, err error)
}

// Producer handles producing output events.
type Producer interface {
	CSVExported(e *CSVExported) error
}

// Handle the export of a single filter output.
func (handler *ExportHandler) Handle(ctx context.Context, event *FilterSubmitted) error {
	var csvExported *CSVExported

	if event.FilterID != "" {

		isPublished, err := handler.isFilterOutputPublished(event)
		if err != nil {
			return err
		}

		logData := log.Data{"filter_id": event.FilterID, "published": isPublished}

		log.Debug("filter job identified", logData)
		csvExported, err = handler.filterJob(event, isPublished)
		if err != nil {
			log.ErrorC("error handling filter job", err, logData)
			return err
		}
	} else {
		isPublished, err := handler.isVersionPublished(ctx, event)
		if err != nil {
			return err
		}

		logData := log.Data{"instance_id": event.InstanceID,
			"dataset_id": event.DatasetID,
			"edition":    event.Edition,
			"version":    event.Version,
			"published":  isPublished}

		log.Debug("dataset download job identified", logData)
		csvExported, err = handler.fullDownload(ctx, event, isPublished)
		if err != nil {
			log.ErrorC("error handling dataset download job", err, logData)
			return err
		}
	}

	if err := handler.eventProducer.CSVExported(csvExported); err != nil {
		return errors.Wrap(err, "error while attempting to send csv exported event to producer")
	}
	return nil
}

func (handler *ExportHandler) isFilterOutputPublished(event *FilterSubmitted) (bool, error) {
	filter, err := handler.filterStore.GetFilter(event.FilterID)
	if err != nil {
		return false, err
	}

	return filter.Published != nil && *filter.Published == observation.Published, nil
}

func (handler *ExportHandler) isVersionPublished(ctx context.Context, event *FilterSubmitted) (bool, error) {
	if len(event.InstanceID) == 0 {
		version, err := handler.datasetAPICli.GetVersion(ctx, event.DatasetID, event.Edition, event.Version)
		if err != nil {
			return false, err
		}

		return version.State == publishedState, nil
	}

	instance, err := handler.datasetAPICli.GetInstance(ctx, event.InstanceID)
	if err != nil {
		return false, err
	}

	return instance.State == publishedState, nil
}

func (handler *ExportHandler) filterJob(event *FilterSubmitted, isPublished bool) (*CSVExported, error) {
	log.Info("handling filter job", log.Data{"filter_id": event.FilterID})
	filter, err := handler.filterStore.GetFilter(event.FilterID)
	if err != nil {
		return nil, err
	}

	csvRowReader, err := handler.observationStore.GetCSVRows(filter, nil)
	if err != nil {
		return nil, err
	}

	reader := observation.NewReader(csvRowReader)
	defer func() {
		closeErr := reader.Close()
		if closeErr != nil {
			log.Error(closeErr, nil)
		}
	}()

	filename := handler.filteredDatasetFilePrefix + filter.FilterID + ".csv"

	// When getting the data from the reader, this will call the neo4j driver to start streaming the data
	// into the S3 library. We can only tell if data is present by reading the stream.
	fileURL, err := handler.fileStore.PutFile(reader, filename, isPublished)
	if err != nil {
		if strings.Contains(err.Error(), observation.ErrNoResultsFound.Error()) {
			log.Debug("empty results from filter job", log.Data{"instance_id": filter.InstanceID,
				"filter": filter})
			updateErr := handler.filterStore.PutStateAsEmpty(filter.FilterID)
			if updateErr != nil {
				return nil, updateErr
			}
			return nil, err
		} else if strings.Contains(err.Error(), observation.ErrNoInstanceFound.Error()) {
			log.Error(err, log.Data{"instance_id": filter.InstanceID,
				"filter": filter})
			updateErr := handler.filterStore.PutStateAsError(filter.FilterID)
			if updateErr != nil {
				return nil, updateErr
			}
			return nil, err
		}
		return nil, err
	}

	var csv observation.DownloadItem
	downloadURL := fmt.Sprintf("%s/downloads/filter-outputs/%s.csv",
		handler.downloadServiceURL,
		event.FilterID,
	)

	if isPublished {
		csv = observation.DownloadItem{Size: strconv.Itoa(int(reader.TotalBytesRead())), Public: fileURL, HRef: downloadURL}
	} else {
		csv = observation.DownloadItem{Size: strconv.Itoa(int(reader.TotalBytesRead())), Private: fileURL, HRef: downloadURL}
	}

	// write url and file size to filter API
	err = handler.filterStore.PutCSVData(filter.FilterID, csv)
	if err != nil {
		return nil, errors.Wrap(err, "error while putting CSV in filter store")
	}

	log.Info("CSV export completed", log.Data{"filter_id": filter.FilterID, "file_url": fileURL})
	return &CSVExported{FilterID: filter.FilterID, FileURL: fileURL}, nil
}

func (handler *ExportHandler) fullDownload(ctx context.Context, event *FilterSubmitted, isPublished bool) (*CSVExported, error) {
	log.Info("handling pre canned job", log.Data{
		"instance_id": event.InstanceID,
		"dataset_id":  event.DatasetID,
		"edition":     event.Edition,
		"version":     event.Version,
	})

	csvRowReader, err := handler.observationStore.GetCSVRows(&observation.Filter{InstanceID: event.InstanceID}, nil)
	if err != nil {
		return nil, err
	}

	reader := observation.NewReader(csvRowReader)
	defer func() {
		closeErr := reader.Close()
		if closeErr != nil {
			log.Error(closeErr, nil)
		}
	}()

	fileID := uuid.NewV4().String()
	log.Info("storing pre-publish file", log.Data{"fileID": fileID})

	filename := handler.fullDatasetFilePrefix + fileID + ".csv"

	fileURL, err := handler.fileStore.PutFile(reader, filename, isPublished)
	if err != nil {
		return nil, err
	}

	downloads := make(map[string]dataset.Download)
	downloadURL := fmt.Sprintf("%s/downloads/datasets/%s/editions/%s/versions/%s.csv",
		handler.downloadServiceURL,
		event.DatasetID,
		event.Edition,
		event.Version,
	)

	if isPublished {
		downloads["CSV"] = dataset.Download{Size: strconv.Itoa(int(reader.TotalBytesRead())), Public: fileURL, URL: downloadURL}
	} else {
		downloads["CSV"] = dataset.Download{Size: strconv.Itoa(int(reader.TotalBytesRead())), Private: fileURL, URL: downloadURL}
	}

	log.Info("updating dataset api with download link", log.Data{
		"isPublished":        isPublished,
		"downloadServiceURL": downloadURL,
		"s3URL":              fileURL,
	})

	v := dataset.Version{Downloads: downloads}

	if err := handler.datasetAPICli.PutVersion(ctx, event.DatasetID, event.Edition, event.Version, v); err != nil {
		return nil, errors.Wrap(err, "error while attempting update version downloads")
	}

	log.Info("pre publish version csv download file generation completed", log.Data{
		"dataset_id": event.DatasetID,
		"edition":    event.Edition,
		"version":    event.Version,
		"url":        fileURL,
	})

	return &CSVExported{
		InstanceID: event.InstanceID,
		DatasetID:  event.DatasetID,
		Edition:    event.Edition,
		Version:    event.Version,
		FileURL:    fileURL,
		Filename:   fileID,
	}, nil
}<|MERGE_RESOLUTION|>--- conflicted
+++ resolved
@@ -27,24 +27,14 @@
 
 // ExportHandler handles a single CSV export of a filtered dataset.
 type ExportHandler struct {
-<<<<<<< HEAD
-	filterStore        FilterStore
-	observationStore   ObservationStore
-	fileStore          FileStore
-	eventProducer      Producer
-	datasetAPICli      DatasetAPI
-	downloadServiceURL string
-=======
 	filterStore               FilterStore
 	observationStore          ObservationStore
 	fileStore                 FileStore
 	eventProducer             Producer
 	datasetAPICli             DatasetAPI
-	serviceToken              string
 	downloadServiceURL        string
 	fullDatasetFilePrefix     string
 	filteredDatasetFilePrefix string
->>>>>>> b4482018
 }
 
 // DatasetAPI contains functions to call the dataset API.
@@ -55,26 +45,16 @@
 }
 
 // NewExportHandler returns a new instance using the given dependencies.
-func NewExportHandler(filterStore FilterStore,
+func NewExportHandler(
+	filterStore FilterStore,
 	observationStore ObservationStore,
 	fileStore FileStore,
 	eventProducer Producer,
 	datasetAPI DatasetAPI,
-<<<<<<< HEAD
-	downloadServiceURL string) *ExportHandler {
-
-	return &ExportHandler{
-		filterStore:        filterStore,
-		observationStore:   observationStore,
-		fileStore:          fileStore,
-		eventProducer:      eventProducer,
-		datasetAPICli:      datasetAPI,
-		downloadServiceURL: downloadServiceURL,
-=======
-	serviceToken,
 	downloadServiceURL,
 	fullDatasetFilePrefix,
-	filteredDatasetFilePrefix string) *ExportHandler {
+	filteredDatasetFilePrefix string,
+) *ExportHandler {
 
 	return &ExportHandler{
 		filterStore:               filterStore,
@@ -82,11 +62,9 @@
 		fileStore:                 fileStore,
 		eventProducer:             eventProducer,
 		datasetAPICli:             datasetAPI,
-		serviceToken:              serviceToken,
 		downloadServiceURL:        downloadServiceURL,
 		fullDatasetFilePrefix:     fullDatasetFilePrefix,
 		filteredDatasetFilePrefix: filteredDatasetFilePrefix,
->>>>>>> b4482018
 	}
 }
 
