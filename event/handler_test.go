package event_test

import (
	"io"
	"testing"

	"github.com/ONSdigital/dp-dataset-exporter/event"
	"github.com/ONSdigital/dp-dataset-exporter/event/eventtest"
	"github.com/ONSdigital/dp-filter/observation"
	"github.com/ONSdigital/dp-filter/observation/observationtest"
	"github.com/ONSdigital/go-ns/clients/dataset"
	"github.com/pkg/errors"
	. "github.com/smartystreets/goconvey/convey"
)

const (
<<<<<<< HEAD
	filterOutputId  = "345"
	fileUrl         = "s3://some/url/123.csv"
	publishedState  = "published"
	associatedState = "associated"
=======
	filterOutputId = "345"
	fileUrl        = "s3://some/url/123.csv"
	ServiceToken   = "gravy"
>>>>>>> e5007a28
)

var filterOutputEvent = &event.FilterSubmitted{
	FilterID:  filterOutputId,
	DatasetID: "12345",
	Edition:   "2018",
	Version:   "1",
}

var filter = &observation.Filter{
	FilterID:   filterOutputId,
	InstanceID: "888",
	DimensionFilters: []*observation.DimensionFilter{
		{Name: "age", Options: []string{"29", "30"}},
		{Name: "sex", Options: []string{"male", "female"}},
	},
}

<<<<<<< HEAD
var publishedDataset = dataset.Version{
	State: publishedState,
}

var associatedDataset = dataset.Version{
	State: associatedState,
=======
var cfg = dataset.Config{
	AuthToken: ServiceToken,
>>>>>>> e5007a28
}

func TestExportHandler_Handle_FilterStoreGetError(t *testing.T) {
	Convey("Given a handler with a mock filter store that returns an error", t, func() {

		datasetAPIMock := &eventtest.DatasetAPIMock{}
		datasetAPIMock.GetVersionFunc = func(string, string, string, ...dataset.Config) (dataset.Version, error) {
			return associatedDataset, nil
		}

		mockError := errors.New("get filters failed")

		mockFilterStore := &eventtest.FilterStoreMock{
			GetFilterFunc: func(filterJobId string) (*observation.Filter, error) {
				return nil, mockError
			},
		}

<<<<<<< HEAD
		handler := event.NewExportHandler(mockFilterStore, nil, nil, nil, datasetAPIMock, "")
=======
		handler := event.NewExportHandler(mockFilterStore, nil, nil, nil, datasetAPIMock, cfg.AuthToken)
>>>>>>> e5007a28

		Convey("When handle is called", func() {

			err := handler.Handle(filterOutputEvent)

			Convey("The error from the filter store is returned", func() {
				So(err, ShouldNotBeNil)
				So(err.Error(), ShouldEqual, mockError.Error())
			})
		})
	})
}

func TestExportHandler_Handle_ObservationStoreError(t *testing.T) {

	Convey("Given a handler with a mocked observation store that returns an error", t, func() {

		expectedError := errors.New("something bad happened in the database")

		datasetAPIMock := &eventtest.DatasetAPIMock{}
		datasetAPIMock.GetVersionFunc = func(string, string, string, ...dataset.Config) (dataset.Version, error) {
			return associatedDataset, nil
		}

		var mockFilterStore = &eventtest.FilterStoreMock{
			GetFilterFunc: func(filterJobId string) (*observation.Filter, error) {
				return filter, nil
			},
		}

		mockObservationStore := &eventtest.ObservationStoreMock{
			GetCSVRowsFunc: func(filter *observation.Filter, limit *int) (observation.CSVRowReader, error) {
				return nil, expectedError
			},
		}

<<<<<<< HEAD
		handler := event.NewExportHandler(mockFilterStore, mockObservationStore, nil, nil, datasetAPIMock, "")
=======
		handler := event.NewExportHandler(mockFilterStore, mockObservationStore, nil, nil, nil, cfg.AuthToken)
>>>>>>> e5007a28

		Convey("When handle is called", func() {

			err := handler.Handle(filterOutputEvent)

			Convey("The error returned is the error returned from the observation store", func() {
				So(err, ShouldNotBeNil)
				So(err, ShouldEqual, expectedError)
			})
		})
	})
}

func TestExportHandler_Handle_FileStoreError(t *testing.T) {

	Convey("Given a handler with a mocked file store that returns an error", t, func() {

		expectedError := errors.New("something bad happened in the database")

		datasetAPIMock := &eventtest.DatasetAPIMock{}
		datasetAPIMock.GetVersionFunc = func(string, string, string, ...dataset.Config) (dataset.Version, error) {
			return associatedDataset, nil
		}

		mockRowReader := &observationtest.CSVRowReaderMock{
			ReadFunc: func() (string, error) {
				return "wut", nil
			},
			CloseFunc: func() error {
				return nil
			},
		}

		mockFilterStore := &eventtest.FilterStoreMock{
			GetFilterFunc: func(filterJobId string) (*observation.Filter, error) {
				return filter, nil
			},
		}

		mockObservationStore := &eventtest.ObservationStoreMock{
			GetCSVRowsFunc: func(filter *observation.Filter, limit *int) (observation.CSVRowReader, error) {
				return mockRowReader, nil
			},
		}

		mockedFileStore := &eventtest.FileStoreMock{
			PutFileFunc: func(reader io.Reader, fileID string, isPublished bool) (string, error) {
				return "", expectedError
			},
		}

<<<<<<< HEAD
		handler := event.NewExportHandler(mockFilterStore, mockObservationStore, mockedFileStore, nil, datasetAPIMock, "")
=======
		handler := event.NewExportHandler(mockFilterStore, mockObservationStore, mockedFileStore, nil, nil, cfg.AuthToken)
>>>>>>> e5007a28

		Convey("When handle is called", func() {

			err := handler.Handle(filterOutputEvent)

			Convey("The error returned is the error returned from the file store", func() {
				So(err, ShouldNotBeNil)
				So(err, ShouldEqual, expectedError)
			})
		})
	})
}

func TestExportHandler_Handle_Empty_Results(t *testing.T) {

	Convey("Given a handler with a filter query job returns no results", t, func() {

		datasetAPIMock := &eventtest.DatasetAPIMock{}
		datasetAPIMock.GetVersionFunc = func(string, string, string, ...dataset.Config) (dataset.Version, error) {
			return associatedDataset, nil
		}

		mockRowReader := &observationtest.CSVRowReaderMock{
			ReadFunc: func() (string, error) {
				return "", nil
			},
			CloseFunc: func() error {
				return nil
			},
		}

		mockFilterStore := &eventtest.FilterStoreMock{
			GetFilterFunc: func(filterJobId string) (*observation.Filter, error) {
				return filter, nil
			},
			PutStateAsEmptyFunc: func(filterJobID string) error {
				return nil
			},
		}

		mockObservationStore := &eventtest.ObservationStoreMock{
			GetCSVRowsFunc: func(filter *observation.Filter, limit *int) (observation.CSVRowReader, error) {
				return mockRowReader, nil
			},
		}

		mockedFileStore := &eventtest.FileStoreMock{
			PutFileFunc: func(reader io.Reader, filter string, isPublished bool) (string, error) {
				return "", observation.ErrNoResultsFound
			},
		}

<<<<<<< HEAD
		handler := event.NewExportHandler(mockFilterStore, mockObservationStore, mockedFileStore, nil, datasetAPIMock, "")
=======
		handler := event.NewExportHandler(mockFilterStore, mockObservationStore, mockedFileStore, nil, nil, cfg.AuthToken)
>>>>>>> e5007a28

		Convey("When handle is called", func() {

			err := handler.Handle(filterOutputEvent)

			Convey("The filter state is updated to empty", func() {
				So(err, ShouldNotBeNil)
				So(1, ShouldEqual, len(mockFilterStore.PutStateAsEmptyCalls()))
			})
		})
	})
}

func TestExportHandler_Handle_Instance_Not_Found(t *testing.T) {

	Convey("Given a handler with a filter query job returns no results", t, func() {

		datasetAPIMock := &eventtest.DatasetAPIMock{}
		datasetAPIMock.GetVersionFunc = func(string, string, string, ...dataset.Config) (dataset.Version, error) {
			return associatedDataset, nil
		}

		mockRowReader := &observationtest.CSVRowReaderMock{
			ReadFunc: func() (string, error) {
				return "", nil
			},
			CloseFunc: func() error {
				return nil
			},
		}

		mockFilterStore := &eventtest.FilterStoreMock{
			GetFilterFunc: func(filterJobId string) (*observation.Filter, error) {
				return filter, nil
			},
			PutStateAsErrorFunc: func(filterJobID string) error {
				return nil
			},
		}

		mockObservationStore := &eventtest.ObservationStoreMock{
			GetCSVRowsFunc: func(filter *observation.Filter, limit *int) (observation.CSVRowReader, error) {
				return mockRowReader, nil
			},
		}

		mockedFileStore := &eventtest.FileStoreMock{
			PutFileFunc: func(reader io.Reader, filter string, isPublished bool) (string, error) {
				return "", observation.ErrNoInstanceFound
			},
		}

<<<<<<< HEAD
		handler := event.NewExportHandler(mockFilterStore, mockObservationStore, mockedFileStore, nil, datasetAPIMock, "")
=======
		handler := event.NewExportHandler(mockFilterStore, mockObservationStore, mockedFileStore, nil, nil, cfg.AuthToken)
>>>>>>> e5007a28

		Convey("When handle is called", func() {

			err := handler.Handle(filterOutputEvent)

			Convey("The filter state is updated to empty", func() {
				So(err, ShouldNotBeNil)
				So(1, ShouldEqual, len(mockFilterStore.PutStateAsErrorCalls()))
			})
		})
	})
}

func TestExportHandler_Handle_FilterStorePutError(t *testing.T) {

	Convey("Given a handler with a mocked file store that returns an error", t, func() {

		expectedError := errors.New("something bad happened in put CSV data")

		datasetAPIMock := &eventtest.DatasetAPIMock{}
		datasetAPIMock.GetVersionFunc = func(string, string, string, ...dataset.Config) (dataset.Version, error) {
			return associatedDataset, nil
		}

		mockRowReader := &observationtest.CSVRowReaderMock{
			ReadFunc: func() (string, error) {
				return "wut", nil
			},
			CloseFunc: func() error {
				return nil
			},
		}

		mockFilterStore := &eventtest.FilterStoreMock{
			GetFilterFunc: func(filterJobId string) (*observation.Filter, error) {
				return filter, nil
			},
		}

		mockObservationStore := &eventtest.ObservationStoreMock{
			GetCSVRowsFunc: func(filter *observation.Filter, limit *int) (observation.CSVRowReader, error) {
				return mockRowReader, nil
			},
		}

		mockedFileStore := &eventtest.FileStoreMock{
			PutFileFunc: func(reader io.Reader, fileID string, isPublished bool) (string, error) {
				return "", expectedError
			},
		}

<<<<<<< HEAD
		handler := event.NewExportHandler(mockFilterStore, mockObservationStore, mockedFileStore, nil, datasetAPIMock, "")
=======
		handler := event.NewExportHandler(mockFilterStore, mockObservationStore, mockedFileStore, nil, nil, cfg.AuthToken)
>>>>>>> e5007a28

		Convey("When handle is called", func() {

			err := handler.Handle(filterOutputEvent)

			Convey("The error returned is the error returned from the file store", func() {
				So(err, ShouldNotBeNil)
				So(err, ShouldEqual, expectedError)
			})
		})
	})
}

func TestExportHandler_Handle_EventProducerError(t *testing.T) {

	Convey("Given a handler with a mocked event producer that returns an error", t, func() {

		expectedError := errors.New("something bad happened in event producer")

		datasetAPIMock := &eventtest.DatasetAPIMock{}
		datasetAPIMock.GetVersionFunc = func(string, string, string, ...dataset.Config) (dataset.Version, error) {
			return associatedDataset, nil
		}

		mockRowReader := &observationtest.CSVRowReaderMock{
			ReadFunc: func() (string, error) {
				return "wut", nil
			},
			CloseFunc: func() error {
				return nil
			},
		}

		mockFilterStore := &eventtest.FilterStoreMock{
			GetFilterFunc: func(filterJobId string) (*observation.Filter, error) {
				return filter, nil
			},
			PutCSVDataFunc: func(filterJobID string, csvURL string, csvSize int64) error {
				return nil
			},
		}

		mockObservationStore := &eventtest.ObservationStoreMock{
			GetCSVRowsFunc: func(filter *observation.Filter, limit *int) (observation.CSVRowReader, error) {
				return mockRowReader, nil
			},
		}

		mockedFileStore := &eventtest.FileStoreMock{
			PutFileFunc: func(reader io.Reader, fileID string, isPublished bool) (string, error) {
				return fileUrl, nil
			},
		}

		mockedEventProducer := &eventtest.ProducerMock{
			CSVExportedFunc: func(e *event.CSVExported) error {
				return expectedError
			},
		}

<<<<<<< HEAD
		handler := event.NewExportHandler(mockFilterStore, mockObservationStore, mockedFileStore, mockedEventProducer, datasetAPIMock, "")
=======
		handler := event.NewExportHandler(mockFilterStore, mockObservationStore, mockedFileStore, mockedEventProducer, nil, cfg.AuthToken)
>>>>>>> e5007a28

		Convey("When handle is called", func() {

			err := handler.Handle(filterOutputEvent)

			Convey("The error returned is the error returned from the file store", func() {
				So(err, ShouldNotBeNil)
				So(err.Error(), ShouldEqual, errors.Wrap(expectedError, "error while attempting to send csv exported event to producer").Error())
			})
		})
	})
}

func TestExportHandler_Handle(t *testing.T) {

	Convey("Given a handler with a mocked dependencies", t, func() {

		datasetAPIMock := &eventtest.DatasetAPIMock{}
		datasetAPIMock.GetVersionFunc = func(string, string, string, ...dataset.Config) (dataset.Version, error) {
			return associatedDataset, nil
		}

		mockRowReader := &observationtest.CSVRowReaderMock{
			ReadFunc: func() (string, error) {
				return "wut", nil
			},
			CloseFunc: func() error {
				return nil
			},
		}

		mockFilterStore := &eventtest.FilterStoreMock{
			GetFilterFunc: func(filterJobId string) (*observation.Filter, error) {
				return filter, nil
			},
			PutCSVDataFunc: func(filterJobID string, csvURL string, csvSize int64) error {
				return nil
			},
		}

		mockObservationStore := &eventtest.ObservationStoreMock{
			GetCSVRowsFunc: func(filter *observation.Filter, limit *int) (observation.CSVRowReader, error) {
				return mockRowReader, nil
			},
		}

		mockedFileStore := &eventtest.FileStoreMock{
			PutFileFunc: func(reader io.Reader, fileID string, isPublished bool) (string, error) {
				return fileUrl, nil
			},
		}

		mockedEventProducer := &eventtest.ProducerMock{
			CSVExportedFunc: func(e *event.CSVExported) error {
				return nil
			},
		}

<<<<<<< HEAD
		handler := event.NewExportHandler(mockFilterStore, mockObservationStore, mockedFileStore, mockedEventProducer, datasetAPIMock, "")
=======
		handler := event.NewExportHandler(mockFilterStore, mockObservationStore, mockedFileStore, mockedEventProducer, nil, cfg.AuthToken)
>>>>>>> e5007a28

		Convey("When handle is called", func() {

			err := handler.Handle(filterOutputEvent)

			Convey("The error returned is nil", func() {
				So(err, ShouldBeNil)
			})

			Convey("The filter store is called with the correct filter job ID", func() {

				So(len(mockFilterStore.GetFilterCalls()), ShouldEqual, 1)

				actualFilterID := mockFilterStore.GetFilterCalls()[0].FilterID
				So(actualFilterID, ShouldEqual, filterOutputEvent.FilterID)
			})

			Convey("The observation store is called with the filter returned from the filter store", func() {

				So(len(mockObservationStore.GetCSVRowsCalls()), ShouldEqual, 1)

				actualFilter := mockObservationStore.GetCSVRowsCalls()[0].Filter
				So(actualFilter, ShouldEqual, filter)
			})

			Convey("The file store is called with the reader returned from the observation store.", func() {

				So(len(mockedFileStore.PutFileCalls()), ShouldEqual, 1)

				actual := mockedFileStore.PutFileCalls()[0].Reader
				So(actual, ShouldNotBeNil)
			})

			Convey("The filter store is called with file FileURL returned from the file store.", func() {

				So(len(mockFilterStore.PutCSVDataCalls()), ShouldEqual, 1)

				So(mockFilterStore.PutCSVDataCalls()[0].FilterID, ShouldEqual, filterOutputEvent.FilterID)
				So(mockFilterStore.PutCSVDataCalls()[0].CsvURL, ShouldEqual, fileUrl)
			})

			Convey("The event producer is called with the filter ID.", func() {

				So(len(mockedEventProducer.CSVExportedCalls()), ShouldEqual, 1)
				So(mockedEventProducer.CSVExportedCalls()[0].E.FilterID, ShouldEqual, filterOutputEvent.FilterID)
			})

			Convey("The CSV row reader returned from the DB is closed.", func() {
				So(len(mockRowReader.CloseCalls()), ShouldEqual, 1)
			})
		})
	})
}

func TestExportHandler_HandlePrePublish(t *testing.T) {
	mocks := func() (*eventtest.ObservationStoreMock, *eventtest.FilterStoreMock, *eventtest.FileStoreMock, *eventtest.ProducerMock, *eventtest.DatasetAPIMock) {
		return &eventtest.ObservationStoreMock{},
			&eventtest.FilterStoreMock{},
			&eventtest.FileStoreMock{},
			&eventtest.ProducerMock{},
			&eventtest.DatasetAPIMock{}
	}

	datasetID := "111"
	instanceID := "222"
	edition := "333"
	version := "444"
	mockErr := errors.New("i am error")

	e := &event.FilterSubmitted{
		FilterID:   "",
		DatasetID:  datasetID,
		InstanceID: instanceID,
		Edition:    edition,
		Version:    version,
	}

	Convey("given observation store get csv rows returns an error", t, func() {
		observationStoreMock, filterStoreMock, fileStockMock, producerMock, datasetApiMock := mocks()
		observationStoreMock.GetCSVRowsFunc = func(filter *observation.Filter, limit *int) (observation.CSVRowReader, error) {
			return nil, mockErr
		}
		datasetApiMock.GetInstanceFunc = func(string, ...dataset.Config) (dataset.Instance, error) {
			return dataset.Instance{Version: associatedDataset}, nil
		}

<<<<<<< HEAD
		handler := event.NewExportHandler(filterStoreMock, observationStoreMock, fileStockMock, producerMock, datasetApiMock, "")
=======
		handler := event.NewExportHandler(filterStoreMock, observationStoreMock, fileStockMock, producerMock, datasetApiMock, cfg.AuthToken)
>>>>>>> e5007a28

		Convey("when handle is called", func() {
			err := handler.Handle(e)

			Convey("then the expected error is returned", func() {
				So(err, ShouldResemble, mockErr)
			})

			Convey("and only the expected calls are made", func() {
				So(len(observationStoreMock.GetCSVRowsCalls()), ShouldEqual, 1)
				So(len(fileStockMock.PutFileCalls()), ShouldEqual, 0)
				So(datasetApiMock.GetVersionCalls(), ShouldHaveLength, 0)
				So(datasetApiMock.GetInstanceCalls(), ShouldHaveLength, 1)
				So(len(datasetApiMock.PutVersionCalls()), ShouldEqual, 0)
			})
		})
	})

	Convey("given filestore put file returns an error", t, func() {
		observationStoreMock, filterStoreMock, fileStockMock, producerMock, datasetApiMock := mocks()

		datasetApiMock.GetInstanceFunc = func(string, ...dataset.Config) (dataset.Instance, error) {
			return dataset.Instance{Version: associatedDataset}, nil
		}

		csvRowReaderMock := &observationtest.CSVRowReaderMock{
			CloseFunc: func() error {
				return nil
			},
		}

		observationStoreMock.GetCSVRowsFunc = func(filter *observation.Filter, limit *int) (observation.CSVRowReader, error) {
			return csvRowReaderMock, nil
		}

		fileStockMock.PutFileFunc = func(reader io.Reader, fileID string, isPublished bool) (string, error) {
			return "", mockErr
		}

<<<<<<< HEAD
		handler := event.NewExportHandler(filterStoreMock, observationStoreMock, fileStockMock, producerMock, datasetApiMock, "")
=======
		handler := event.NewExportHandler(filterStoreMock, observationStoreMock, fileStockMock, producerMock, datasetApiMock, cfg.AuthToken)
>>>>>>> e5007a28

		Convey("when handle is called", func() {
			err := handler.Handle(e)

			Convey("then the expected error is returned", func() {
				So(err, ShouldResemble, mockErr)
			})

			Convey("and only the expected calls are made", func() {
				So(len(observationStoreMock.GetCSVRowsCalls()), ShouldEqual, 1)
				So(observationStoreMock.GetCSVRowsCalls()[0].Filter.InstanceID, ShouldEqual, instanceID)

				So(len(fileStockMock.PutFileCalls()), ShouldEqual, 1)
				So(fileStockMock.PutFileCalls()[0].Reader, ShouldNotBeNil)

				So(datasetApiMock.GetVersionCalls(), ShouldHaveLength, 0)
				So(datasetApiMock.GetInstanceCalls(), ShouldHaveLength, 1)
				So(len(datasetApiMock.PutVersionCalls()), ShouldEqual, 0)
			})
		})
	})

	Convey("given there are no errors", t, func() {
		observationStoreMock, filterStoreMock, fileStockMock, producerMock, datasetApiMock := mocks()

		datasetApiMock.GetInstanceFunc = func(string, ...dataset.Config) (dataset.Instance, error) {
			return dataset.Instance{Version: associatedDataset}, nil
		}

		csvRowReaderMock := &observationtest.CSVRowReaderMock{
			CloseFunc: func() error {
				return nil
			},
		}

		observationStoreMock.GetCSVRowsFunc = func(filter *observation.Filter, limit *int) (observation.CSVRowReader, error) {
			return csvRowReaderMock, nil
		}

		fileStockMock.PutFileFunc = func(reader io.Reader, fileID string, isPublished bool) (string, error) {
			return "/url", nil
		}

		datasetApiMock.PutVersionFunc = func(id string, edition string, version string, m dataset.Version, cfg ...dataset.Config) error {
			return nil
		}

		producerMock.CSVExportedFunc = func(e *event.CSVExported) error {
			return nil
		}

<<<<<<< HEAD
		handler := event.NewExportHandler(filterStoreMock, observationStoreMock, fileStockMock, producerMock, datasetApiMock, "")
=======
		handler := event.NewExportHandler(filterStoreMock, observationStoreMock, fileStockMock, producerMock, datasetApiMock, cfg.AuthToken)
>>>>>>> e5007a28

		Convey("when handle is called", func() {
			err := handler.Handle(e)

			Convey("then no is returned", func() {
				So(err, ShouldBeNil)
			})

			Convey("and the expected calls are made with the expected ", func() {
				So(len(observationStoreMock.GetCSVRowsCalls()), ShouldEqual, 1)
				So(observationStoreMock.GetCSVRowsCalls()[0].Filter.InstanceID, ShouldEqual, instanceID)

				So(len(fileStockMock.PutFileCalls()), ShouldEqual, 1)
				So(fileStockMock.PutFileCalls()[0].Reader, ShouldNotBeNil)

				So(len(datasetApiMock.PutVersionCalls()), ShouldEqual, 1)
				So(datasetApiMock.GetVersionCalls(), ShouldHaveLength, 0)
				So(datasetApiMock.GetInstanceCalls(), ShouldHaveLength, 1)
				So(datasetApiMock.PutVersionCalls()[0].M.Downloads, ShouldResemble, map[string]dataset.Download{
					"CSV": {Size: "0", URL: "/downloads/datasets/111/editions/333/versions/444.csv", Private: "/url"},
				})
			})
		})
	})

	Convey("given datasetapi.getinstance returns an error", t, func() {
		observationStoreMock, filterStoreMock, fileStockMock, producerMock, datasetApiMock := mocks()

		datasetApiMock.GetInstanceFunc = func(string, ...dataset.Config) (dataset.Instance, error) {
			return dataset.Instance{}, errors.New("dataset instances error")
		}

		handler := event.NewExportHandler(filterStoreMock, observationStoreMock, fileStockMock, producerMock, datasetApiMock, "")

		Convey("when handle is called", func() {
			err := handler.Handle(e)

			Convey("then the expected error is returned", func() {
				So(err.Error(), ShouldEqual, "dataset instances error")
			})

			Convey("and the expected calls are made", func() {
				So(observationStoreMock.GetCSVRowsCalls(), ShouldHaveLength, 0)

				So(len(fileStockMock.PutFileCalls()), ShouldEqual, 0)

				So(len(datasetApiMock.PutVersionCalls()), ShouldEqual, 0)
				So(datasetApiMock.GetVersionCalls(), ShouldHaveLength, 0)
				So(datasetApiMock.GetInstanceCalls(), ShouldHaveLength, 1)
				So(datasetApiMock.PutVersionCalls(), ShouldHaveLength, 0)
			})
		})
	})

	Convey("given datasetapi.putversion returns an error", t, func() {
		observationStoreMock, filterStoreMock, fileStockMock, producerMock, datasetApiMock := mocks()

		datasetApiMock.GetInstanceFunc = func(string, ...dataset.Config) (dataset.Instance, error) {
			return dataset.Instance{Version: associatedDataset}, nil
		}

		csvRowReaderMock := &observationtest.CSVRowReaderMock{
			CloseFunc: func() error {
				return nil
			},
		}

		observationStoreMock.GetCSVRowsFunc = func(filter *observation.Filter, limit *int) (observation.CSVRowReader, error) {
			return csvRowReaderMock, nil
		}

		fileStockMock.PutFileFunc = func(reader io.Reader, fileID string, isPublished bool) (string, error) {
			return "/url", nil
		}

		datasetApiMock.PutVersionFunc = func(id string, edition string, version string, m dataset.Version, cfg ...dataset.Config) error {
			return mockErr
		}

		producerMock.CSVExportedFunc = func(e *event.CSVExported) error {
			return nil
		}

<<<<<<< HEAD
		handler := event.NewExportHandler(filterStoreMock, observationStoreMock, fileStockMock, producerMock, datasetApiMock, "")
=======
		handler := event.NewExportHandler(filterStoreMock, observationStoreMock, fileStockMock, producerMock, datasetApiMock, cfg.AuthToken)
>>>>>>> e5007a28

		Convey("when handle is called", func() {
			err := handler.Handle(e)

			Convey("then the expected error is returned", func() {
				So(err.Error(), ShouldResemble, errors.Wrap(mockErr, "error while attempting update version downloads").Error())
			})

			Convey("and the expected calls are made with the expected ", func() {
				So(len(observationStoreMock.GetCSVRowsCalls()), ShouldEqual, 1)
				So(observationStoreMock.GetCSVRowsCalls()[0].Filter.InstanceID, ShouldEqual, instanceID)

				So(len(fileStockMock.PutFileCalls()), ShouldEqual, 1)
				So(fileStockMock.PutFileCalls()[0].Reader, ShouldNotBeNil)

				So(len(datasetApiMock.PutVersionCalls()), ShouldEqual, 1)
				So(datasetApiMock.GetVersionCalls(), ShouldHaveLength, 0)
				So(datasetApiMock.GetInstanceCalls(), ShouldHaveLength, 1)
				So(datasetApiMock.PutVersionCalls()[0].M.Downloads, ShouldResemble, map[string]dataset.Download{
					"CSV": {Size: "0", URL: "/downloads/datasets/111/editions/333/versions/444.csv", Private: "/url"},
				})
			})
		})
	})

}<|MERGE_RESOLUTION|>--- conflicted
+++ resolved
@@ -14,16 +14,11 @@
 )
 
 const (
-<<<<<<< HEAD
 	filterOutputId  = "345"
 	fileUrl         = "s3://some/url/123.csv"
 	publishedState  = "published"
 	associatedState = "associated"
-=======
-	filterOutputId = "345"
-	fileUrl        = "s3://some/url/123.csv"
-	ServiceToken   = "gravy"
->>>>>>> e5007a28
+	ServiceToken    = "gravy"
 )
 
 var filterOutputEvent = &event.FilterSubmitted{
@@ -42,17 +37,15 @@
 	},
 }
 
-<<<<<<< HEAD
 var publishedDataset = dataset.Version{
 	State: publishedState,
 }
 
 var associatedDataset = dataset.Version{
 	State: associatedState,
-=======
+}
 var cfg = dataset.Config{
 	AuthToken: ServiceToken,
->>>>>>> e5007a28
 }
 
 func TestExportHandler_Handle_FilterStoreGetError(t *testing.T) {
@@ -71,11 +64,7 @@
 			},
 		}
 
-<<<<<<< HEAD
-		handler := event.NewExportHandler(mockFilterStore, nil, nil, nil, datasetAPIMock, "")
-=======
-		handler := event.NewExportHandler(mockFilterStore, nil, nil, nil, datasetAPIMock, cfg.AuthToken)
->>>>>>> e5007a28
+		handler := event.NewExportHandler(mockFilterStore, nil, nil, nil, datasetAPIMock, cfg.AuthToken, "")
 
 		Convey("When handle is called", func() {
 
@@ -112,11 +101,7 @@
 			},
 		}
 
-<<<<<<< HEAD
-		handler := event.NewExportHandler(mockFilterStore, mockObservationStore, nil, nil, datasetAPIMock, "")
-=======
-		handler := event.NewExportHandler(mockFilterStore, mockObservationStore, nil, nil, nil, cfg.AuthToken)
->>>>>>> e5007a28
+		handler := event.NewExportHandler(mockFilterStore, mockObservationStore, nil, nil, datasetAPIMock, cfg.AuthToken, "")
 
 		Convey("When handle is called", func() {
 
@@ -168,11 +153,7 @@
 			},
 		}
 
-<<<<<<< HEAD
-		handler := event.NewExportHandler(mockFilterStore, mockObservationStore, mockedFileStore, nil, datasetAPIMock, "")
-=======
-		handler := event.NewExportHandler(mockFilterStore, mockObservationStore, mockedFileStore, nil, nil, cfg.AuthToken)
->>>>>>> e5007a28
+		handler := event.NewExportHandler(mockFilterStore, mockObservationStore, mockedFileStore, nil, datasetAPIMock, cfg.AuthToken, "")
 
 		Convey("When handle is called", func() {
 
@@ -225,11 +206,7 @@
 			},
 		}
 
-<<<<<<< HEAD
-		handler := event.NewExportHandler(mockFilterStore, mockObservationStore, mockedFileStore, nil, datasetAPIMock, "")
-=======
-		handler := event.NewExportHandler(mockFilterStore, mockObservationStore, mockedFileStore, nil, nil, cfg.AuthToken)
->>>>>>> e5007a28
+		handler := event.NewExportHandler(mockFilterStore, mockObservationStore, mockedFileStore, nil, datasetAPIMock, cfg.AuthToken, "")
 
 		Convey("When handle is called", func() {
 
@@ -282,11 +259,7 @@
 			},
 		}
 
-<<<<<<< HEAD
-		handler := event.NewExportHandler(mockFilterStore, mockObservationStore, mockedFileStore, nil, datasetAPIMock, "")
-=======
-		handler := event.NewExportHandler(mockFilterStore, mockObservationStore, mockedFileStore, nil, nil, cfg.AuthToken)
->>>>>>> e5007a28
+		handler := event.NewExportHandler(mockFilterStore, mockObservationStore, mockedFileStore, nil, datasetAPIMock, cfg.AuthToken, "")
 
 		Convey("When handle is called", func() {
 
@@ -338,11 +311,7 @@
 			},
 		}
 
-<<<<<<< HEAD
-		handler := event.NewExportHandler(mockFilterStore, mockObservationStore, mockedFileStore, nil, datasetAPIMock, "")
-=======
-		handler := event.NewExportHandler(mockFilterStore, mockObservationStore, mockedFileStore, nil, nil, cfg.AuthToken)
->>>>>>> e5007a28
+		handler := event.NewExportHandler(mockFilterStore, mockObservationStore, mockedFileStore, nil, datasetAPIMock, cfg.AuthToken, "")
 
 		Convey("When handle is called", func() {
 
@@ -403,11 +372,7 @@
 			},
 		}
 
-<<<<<<< HEAD
-		handler := event.NewExportHandler(mockFilterStore, mockObservationStore, mockedFileStore, mockedEventProducer, datasetAPIMock, "")
-=======
-		handler := event.NewExportHandler(mockFilterStore, mockObservationStore, mockedFileStore, mockedEventProducer, nil, cfg.AuthToken)
->>>>>>> e5007a28
+		handler := event.NewExportHandler(mockFilterStore, mockObservationStore, mockedFileStore, mockedEventProducer, datasetAPIMock, cfg.AuthToken, "")
 
 		Convey("When handle is called", func() {
 
@@ -466,11 +431,7 @@
 			},
 		}
 
-<<<<<<< HEAD
-		handler := event.NewExportHandler(mockFilterStore, mockObservationStore, mockedFileStore, mockedEventProducer, datasetAPIMock, "")
-=======
-		handler := event.NewExportHandler(mockFilterStore, mockObservationStore, mockedFileStore, mockedEventProducer, nil, cfg.AuthToken)
->>>>>>> e5007a28
+		handler := event.NewExportHandler(mockFilterStore, mockObservationStore, mockedFileStore, mockedEventProducer, datasetAPIMock, cfg.AuthToken, "")
 
 		Convey("When handle is called", func() {
 
@@ -557,11 +518,7 @@
 			return dataset.Instance{Version: associatedDataset}, nil
 		}
 
-<<<<<<< HEAD
-		handler := event.NewExportHandler(filterStoreMock, observationStoreMock, fileStockMock, producerMock, datasetApiMock, "")
-=======
-		handler := event.NewExportHandler(filterStoreMock, observationStoreMock, fileStockMock, producerMock, datasetApiMock, cfg.AuthToken)
->>>>>>> e5007a28
+		handler := event.NewExportHandler(filterStoreMock, observationStoreMock, fileStockMock, producerMock, datasetApiMock, cfg.AuthToken, "")
 
 		Convey("when handle is called", func() {
 			err := handler.Handle(e)
@@ -601,11 +558,7 @@
 			return "", mockErr
 		}
 
-<<<<<<< HEAD
-		handler := event.NewExportHandler(filterStoreMock, observationStoreMock, fileStockMock, producerMock, datasetApiMock, "")
-=======
-		handler := event.NewExportHandler(filterStoreMock, observationStoreMock, fileStockMock, producerMock, datasetApiMock, cfg.AuthToken)
->>>>>>> e5007a28
+		handler := event.NewExportHandler(filterStoreMock, observationStoreMock, fileStockMock, producerMock, datasetApiMock, cfg.AuthToken, "")
 
 		Convey("when handle is called", func() {
 			err := handler.Handle(e)
@@ -657,11 +610,7 @@
 			return nil
 		}
 
-<<<<<<< HEAD
-		handler := event.NewExportHandler(filterStoreMock, observationStoreMock, fileStockMock, producerMock, datasetApiMock, "")
-=======
-		handler := event.NewExportHandler(filterStoreMock, observationStoreMock, fileStockMock, producerMock, datasetApiMock, cfg.AuthToken)
->>>>>>> e5007a28
+		handler := event.NewExportHandler(filterStoreMock, observationStoreMock, fileStockMock, producerMock, datasetApiMock, cfg.AuthToken, "")
 
 		Convey("when handle is called", func() {
 			err := handler.Handle(e)
@@ -694,7 +643,7 @@
 			return dataset.Instance{}, errors.New("dataset instances error")
 		}
 
-		handler := event.NewExportHandler(filterStoreMock, observationStoreMock, fileStockMock, producerMock, datasetApiMock, "")
+		handler := event.NewExportHandler(filterStoreMock, observationStoreMock, fileStockMock, producerMock, datasetApiMock, cfg.AuthToken, "")
 
 		Convey("when handle is called", func() {
 			err := handler.Handle(e)
@@ -745,11 +694,7 @@
 			return nil
 		}
 
-<<<<<<< HEAD
-		handler := event.NewExportHandler(filterStoreMock, observationStoreMock, fileStockMock, producerMock, datasetApiMock, "")
-=======
-		handler := event.NewExportHandler(filterStoreMock, observationStoreMock, fileStockMock, producerMock, datasetApiMock, cfg.AuthToken)
->>>>>>> e5007a28
+		handler := event.NewExportHandler(filterStoreMock, observationStoreMock, fileStockMock, producerMock, datasetApiMock, cfg.AuthToken, "")
 
 		Convey("when handle is called", func() {
 			err := handler.Handle(e)
