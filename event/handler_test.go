--- conflicted
+++ resolved
@@ -72,19 +72,11 @@
 			},
 		}
 
-<<<<<<< HEAD
-		handler := event.NewExportHandler(mockFilterStore, nil, nil, nil, datasetAPIMock, "")
+		handler := event.NewExportHandler(mockFilterStore, nil, nil, nil, datasetAPIMock, downloadServiceURL, fullDatasetFilePrefix, filteredDatasetFilePrefix)
 
 		Convey("When handle is called", func() {
 
-			err := handler.Handle(ctx, filterOutputEvent)
-=======
-		handler := event.NewExportHandler(mockFilterStore, nil, nil, nil, datasetAPIMock, cfg.AuthToken, downloadServiceURL, fullDatasetFilePrefix, filteredDatasetFilePrefix)
-
-		Convey("When handle is called", func() {
-
-			err := handler.Handle(filterSubmittedEvent)
->>>>>>> b4482018
+			err := handler.Handle(ctx, filterSubmittedEvent)
 
 			Convey("The error from the filter store is returned", func() {
 				So(err, ShouldNotBeNil)
@@ -118,19 +110,11 @@
 			},
 		}
 
-<<<<<<< HEAD
-		handler := event.NewExportHandler(mockFilterStore, mockObservationStore, nil, nil, datasetAPIMock, "")
+		handler := event.NewExportHandler(mockFilterStore, mockObservationStore, nil, nil, datasetAPIMock, downloadServiceURL, fullDatasetFilePrefix, filteredDatasetFilePrefix)
 
 		Convey("When handle is called", func() {
 
-			err := handler.Handle(ctx, filterOutputEvent)
-=======
-		handler := event.NewExportHandler(mockFilterStore, mockObservationStore, nil, nil, datasetAPIMock, cfg.AuthToken, downloadServiceURL, fullDatasetFilePrefix, filteredDatasetFilePrefix)
-
-		Convey("When handle is called", func() {
-
-			err := handler.Handle(filterSubmittedEvent)
->>>>>>> b4482018
+			err := handler.Handle(ctx, filterSubmittedEvent)
 
 			Convey("The error returned is the error returned from the observation store", func() {
 				So(err, ShouldNotBeNil)
@@ -179,19 +163,11 @@
 			},
 		}
 
-<<<<<<< HEAD
-		handler := event.NewExportHandler(mockFilterStore, mockObservationStore, mockedFileStore, nil, datasetAPIMock, "")
+		handler := event.NewExportHandler(mockFilterStore, mockObservationStore, mockedFileStore, nil, datasetAPIMock, downloadServiceURL, fullDatasetFilePrefix, filteredDatasetFilePrefix)
 
 		Convey("When handle is called", func() {
 
-			err := handler.Handle(ctx, filterOutputEvent)
-=======
-		handler := event.NewExportHandler(mockFilterStore, mockObservationStore, mockedFileStore, nil, datasetAPIMock, cfg.AuthToken, downloadServiceURL, fullDatasetFilePrefix, filteredDatasetFilePrefix)
-
-		Convey("When handle is called", func() {
-
-			err := handler.Handle(filterSubmittedEvent)
->>>>>>> b4482018
+			err := handler.Handle(ctx, filterSubmittedEvent)
 
 			Convey("The error returned is the error returned from the file store", func() {
 				So(err, ShouldNotBeNil)
@@ -240,20 +216,12 @@
 			},
 		}
 
-<<<<<<< HEAD
-		handler := event.NewExportHandler(mockFilterStore, mockObservationStore, mockedFileStore, nil, datasetAPIMock, "")
-=======
-		handler := event.NewExportHandler(mockFilterStore, mockObservationStore, mockedFileStore, nil, datasetAPIMock, cfg.AuthToken, downloadServiceURL, fullDatasetFilePrefix, filteredDatasetFilePrefix)
->>>>>>> b4482018
+		handler := event.NewExportHandler(mockFilterStore, mockObservationStore, mockedFileStore, nil, datasetAPIMock, downloadServiceURL, fullDatasetFilePrefix, filteredDatasetFilePrefix)
 
 		Convey("When handle is called", func() {
 			ctx := context.Background()
 
-<<<<<<< HEAD
-			err := handler.Handle(ctx, filterOutputEvent)
-=======
-			err := handler.Handle(filterSubmittedEvent)
->>>>>>> b4482018
+			err := handler.Handle(ctx, filterSubmittedEvent)
 
 			Convey("The filter state is updated to empty", func() {
 				So(err, ShouldNotBeNil)
@@ -302,20 +270,12 @@
 			},
 		}
 
-<<<<<<< HEAD
-		handler := event.NewExportHandler(mockFilterStore, mockObservationStore, mockedFileStore, nil, datasetAPIMock, "")
-=======
-		handler := event.NewExportHandler(mockFilterStore, mockObservationStore, mockedFileStore, nil, datasetAPIMock, cfg.AuthToken, downloadServiceURL, fullDatasetFilePrefix, filteredDatasetFilePrefix)
->>>>>>> b4482018
+		handler := event.NewExportHandler(mockFilterStore, mockObservationStore, mockedFileStore, nil, datasetAPIMock, downloadServiceURL, fullDatasetFilePrefix, filteredDatasetFilePrefix)
 
 		Convey("When handle is called", func() {
 			ctx := context.Background()
 
-<<<<<<< HEAD
-			err := handler.Handle(ctx, filterOutputEvent)
-=======
-			err := handler.Handle(filterSubmittedEvent)
->>>>>>> b4482018
+			err := handler.Handle(ctx, filterSubmittedEvent)
 
 			Convey("The filter state is updated to empty", func() {
 				So(err, ShouldNotBeNil)
@@ -363,20 +323,12 @@
 			},
 		}
 
-<<<<<<< HEAD
-		handler := event.NewExportHandler(mockFilterStore, mockObservationStore, mockedFileStore, nil, datasetAPIMock, "")
-=======
-		handler := event.NewExportHandler(mockFilterStore, mockObservationStore, mockedFileStore, nil, datasetAPIMock, cfg.AuthToken, downloadServiceURL, fullDatasetFilePrefix, filteredDatasetFilePrefix)
->>>>>>> b4482018
+		handler := event.NewExportHandler(mockFilterStore, mockObservationStore, mockedFileStore, nil, datasetAPIMock, downloadServiceURL, fullDatasetFilePrefix, filteredDatasetFilePrefix)
 
 		Convey("When handle is called", func() {
 			ctx := context.Background()
 
-<<<<<<< HEAD
-			err := handler.Handle(ctx, filterOutputEvent)
-=======
-			err := handler.Handle(filterSubmittedEvent)
->>>>>>> b4482018
+			err := handler.Handle(ctx, filterSubmittedEvent)
 
 			Convey("The error returned is the error returned from the file store", func() {
 				So(err, ShouldNotBeNil)
@@ -433,20 +385,12 @@
 			},
 		}
 
-<<<<<<< HEAD
-		handler := event.NewExportHandler(mockFilterStore, mockObservationStore, mockedFileStore, mockedEventProducer, datasetAPIMock, "")
-=======
-		handler := event.NewExportHandler(mockFilterStore, mockObservationStore, mockedFileStore, mockedEventProducer, datasetAPIMock, cfg.AuthToken, downloadServiceURL, fullDatasetFilePrefix, filteredDatasetFilePrefix)
->>>>>>> b4482018
+		handler := event.NewExportHandler(mockFilterStore, mockObservationStore, mockedFileStore, mockedEventProducer, datasetAPIMock, downloadServiceURL, fullDatasetFilePrefix, filteredDatasetFilePrefix)
 
 		Convey("When handle is called", func() {
 			ctx := context.Background()
 
-<<<<<<< HEAD
-			err := handler.Handle(ctx, filterOutputEvent)
-=======
-			err := handler.Handle(filterSubmittedEvent)
->>>>>>> b4482018
+			err := handler.Handle(ctx, filterSubmittedEvent)
 
 			Convey("The error returned is the error returned from the file store", func() {
 				So(err, ShouldNotBeNil)
@@ -501,20 +445,12 @@
 			},
 		}
 
-<<<<<<< HEAD
-		handler := event.NewExportHandler(mockFilterStore, mockObservationStore, mockedFileStore, mockedEventProducer, datasetAPIMock, "")
-=======
-		handler := event.NewExportHandler(mockFilterStore, mockObservationStore, mockedFileStore, mockedEventProducer, datasetAPIMock, cfg.AuthToken, downloadServiceURL, fullDatasetFilePrefix, filteredDatasetFilePrefix)
->>>>>>> b4482018
+		handler := event.NewExportHandler(mockFilterStore, mockObservationStore, mockedFileStore, mockedEventProducer, datasetAPIMock, downloadServiceURL, fullDatasetFilePrefix, filteredDatasetFilePrefix)
 
 		Convey("When handle is called", func() {
 			ctx := context.Background()
 
-<<<<<<< HEAD
-			err := handler.Handle(ctx, filterOutputEvent)
-=======
-			err := handler.Handle(filterSubmittedEvent)
->>>>>>> b4482018
+			err := handler.Handle(ctx, filterSubmittedEvent)
 
 			Convey("The error returned is nil", func() {
 				So(err, ShouldBeNil)
@@ -546,7 +482,7 @@
 
 			Convey("The file store is called with a filename containing the configured prefix.", func() {
 
-				So(mockedFileStore.PutFileCalls()[0].FileID, ShouldStartWith, filteredDatasetFilePrefix)
+				So(mockedFileStore.PutFileCalls()[0].Filename, ShouldStartWith, filteredDatasetFilePrefix)
 			})
 
 			Convey("The filter store is called with file FileURL returned from the file store.", func() {
@@ -577,10 +513,10 @@
 	Convey("Given a handler with a mocked dependencies", t, func() {
 
 		datasetAPIMock := &eventtest.DatasetAPIMock{
-			GetVersionFunc: func(string, string, string, ...dataset.Config) (dataset.Version, error) {
+			GetVersionFunc: func(context.Context, string, string, string) (dataset.Version, error) {
 				return associatedDataset, nil
 			},
-			PutVersionFunc: func(id string, edition string, version string, m dataset.Version, cfg ...dataset.Config) error {
+			PutVersionFunc: func(ctx context.Context, id string, edition string, version string, m dataset.Version) error {
 				return nil
 			},
 		}
@@ -614,11 +550,11 @@
 			},
 		}
 
-		handler := event.NewExportHandler(mockFilterStore, mockObservationStore, mockedFileStore, mockedEventProducer, datasetAPIMock, cfg.AuthToken, downloadServiceURL, fullDatasetFilePrefix, filteredDatasetFilePrefix)
+		handler := event.NewExportHandler(mockFilterStore, mockObservationStore, mockedFileStore, mockedEventProducer, datasetAPIMock, downloadServiceURL, fullDatasetFilePrefix, filteredDatasetFilePrefix)
 
 		Convey("When handle is called", func() {
-
-			err := handler.Handle(fullFileDownloadSubmittedEvent)
+			ctx := context.Background()
+			err := handler.Handle(ctx, fullFileDownloadSubmittedEvent)
 
 			Convey("The error returned is nil", func() {
 				So(err, ShouldBeNil)
@@ -630,7 +566,7 @@
 
 				getVersionCall := datasetAPIMock.GetVersionCalls()[0]
 
-				So(getVersionCall.Id, ShouldEqual, fullFileDownloadSubmittedEvent.DatasetID)
+				So(getVersionCall.ID, ShouldEqual, fullFileDownloadSubmittedEvent.DatasetID)
 				So(getVersionCall.Edition, ShouldEqual, fullFileDownloadSubmittedEvent.Edition)
 				So(getVersionCall.Version, ShouldEqual, fullFileDownloadSubmittedEvent.Version)
 			})
@@ -649,14 +585,14 @@
 
 			Convey("The file store is called with a filename containing the configured prefix.", func() {
 
-				So(mockedFileStore.PutFileCalls()[0].FileID, ShouldStartWith, fullDatasetFilePrefix)
+				So(mockedFileStore.PutFileCalls()[0].Filename, ShouldStartWith, fullDatasetFilePrefix)
 			})
 
 			Convey("The filter store is called with file FileURL returned from the file store.", func() {
 
 				So(len(datasetAPIMock.PutVersionCalls()), ShouldEqual, 1)
 
-				So(datasetAPIMock.PutVersionCalls()[0].Id, ShouldEqual, fullFileDownloadSubmittedEvent.DatasetID)
+				So(datasetAPIMock.PutVersionCalls()[0].ID, ShouldEqual, fullFileDownloadSubmittedEvent.DatasetID)
 				So(datasetAPIMock.PutVersionCalls()[0].Edition, ShouldEqual, fullFileDownloadSubmittedEvent.Edition)
 				So(datasetAPIMock.PutVersionCalls()[0].Version, ShouldEqual, fullFileDownloadSubmittedEvent.Version)
 			})
@@ -708,11 +644,7 @@
 			return dataset.Instance{Version: associatedDataset}, nil
 		}
 
-<<<<<<< HEAD
-		handler := event.NewExportHandler(filterStoreMock, observationStoreMock, fileStockMock, producerMock, datasetApiMock, "")
-=======
-		handler := event.NewExportHandler(filterStoreMock, observationStoreMock, fileStockMock, producerMock, datasetApiMock, cfg.AuthToken, downloadServiceURL, fullDatasetFilePrefix, filteredDatasetFilePrefix)
->>>>>>> b4482018
+		handler := event.NewExportHandler(filterStoreMock, observationStoreMock, fileStockMock, producerMock, datasetApiMock, downloadServiceURL, fullDatasetFilePrefix, filteredDatasetFilePrefix)
 
 		Convey("when handle is called", func() {
 			ctx := context.Background()
@@ -753,11 +685,7 @@
 			return "", mockErr
 		}
 
-<<<<<<< HEAD
-		handler := event.NewExportHandler(filterStoreMock, observationStoreMock, fileStockMock, producerMock, datasetApiMock, "")
-=======
-		handler := event.NewExportHandler(filterStoreMock, observationStoreMock, fileStockMock, producerMock, datasetApiMock, cfg.AuthToken, downloadServiceURL, fullDatasetFilePrefix, filteredDatasetFilePrefix)
->>>>>>> b4482018
+		handler := event.NewExportHandler(filterStoreMock, observationStoreMock, fileStockMock, producerMock, datasetApiMock, downloadServiceURL, fullDatasetFilePrefix, filteredDatasetFilePrefix)
 
 		Convey("when handle is called", func() {
 			ctx := context.Background()
@@ -810,11 +738,7 @@
 			return nil
 		}
 
-<<<<<<< HEAD
-		handler := event.NewExportHandler(filterStoreMock, observationStoreMock, fileStockMock, producerMock, datasetApiMock, "")
-=======
-		handler := event.NewExportHandler(filterStoreMock, observationStoreMock, fileStockMock, producerMock, datasetApiMock, cfg.AuthToken, downloadServiceURL, fullDatasetFilePrefix, filteredDatasetFilePrefix)
->>>>>>> b4482018
+		handler := event.NewExportHandler(filterStoreMock, observationStoreMock, fileStockMock, producerMock, datasetApiMock, downloadServiceURL, fullDatasetFilePrefix, filteredDatasetFilePrefix)
 
 		Convey("when handle is called", func() {
 			ctx := context.Background()
@@ -848,11 +772,7 @@
 			return dataset.Instance{}, errors.New("dataset instances error")
 		}
 
-<<<<<<< HEAD
-		handler := event.NewExportHandler(filterStoreMock, observationStoreMock, fileStockMock, producerMock, datasetApiMock, "")
-=======
-		handler := event.NewExportHandler(filterStoreMock, observationStoreMock, fileStockMock, producerMock, datasetApiMock, cfg.AuthToken, downloadServiceURL, fullDatasetFilePrefix, filteredDatasetFilePrefix)
->>>>>>> b4482018
+		handler := event.NewExportHandler(filterStoreMock, observationStoreMock, fileStockMock, producerMock, datasetApiMock, downloadServiceURL, fullDatasetFilePrefix, filteredDatasetFilePrefix)
 
 		Convey("when handle is called", func() {
 			ctx := context.Background()
@@ -904,11 +824,7 @@
 			return nil
 		}
 
-<<<<<<< HEAD
-		handler := event.NewExportHandler(filterStoreMock, observationStoreMock, fileStockMock, producerMock, datasetApiMock, "")
-=======
-		handler := event.NewExportHandler(filterStoreMock, observationStoreMock, fileStockMock, producerMock, datasetApiMock, cfg.AuthToken, downloadServiceURL, fullDatasetFilePrefix, filteredDatasetFilePrefix)
->>>>>>> b4482018
+		handler := event.NewExportHandler(filterStoreMock, observationStoreMock, fileStockMock, producerMock, datasetApiMock, downloadServiceURL, fullDatasetFilePrefix, filteredDatasetFilePrefix)
 
 		Convey("when handle is called", func() {
 			ctx := context.Background()
