--- conflicted
+++ resolved
@@ -17,14 +17,8 @@
 	"github.com/ONSdigital/log.go/log"
 )
 
-<<<<<<< HEAD
-//go:generate moq -out uploader_moq_test.go . Uploader
-//go:generate moq -out cryptouploader_moq_test.go . CryptoUploader
-//go:generate moq -out vault_moq_test.go . VaultClient
-=======
 //go:generate moq -out filetest/uploader.go -pkg filetest . Uploader
 //go:generate moq -out filetest/vault.go -pkg filetest . VaultClient
->>>>>>> bd8bf958
 
 // Uploader represents the methods required to upload to s3 with and without encryption
 type Uploader interface {
