--- conflicted
+++ resolved
@@ -6,11 +6,7 @@
   type: docker-image
   source:
     repository: golang
-<<<<<<< HEAD
-    tag: 1.12.5
-=======
     tag: 1.13.8
->>>>>>> bd8bf958
 
 inputs:
   - name: dp-dataset-exporter
