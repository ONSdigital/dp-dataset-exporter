package config

import (
	"encoding/json"
	"time"

	"github.com/kelseyhightower/envconfig"
)

// Config values for the application.
type Config struct {
<<<<<<< HEAD
	BindAddr                    string        `envconfig:"BIND_ADDR"`
	KafkaAddr                   []string      `envconfig:"KAFKA_ADDR"`
	FilterConsumerGroup         string        `envconfig:"FILTER_JOB_CONSUMER_GROUP"`
	FilterConsumerTopic         string        `envconfig:"FILTER_JOB_CONSUMER_TOPIC"`
	DatabaseAddress             string        `envconfig:"DATABASE_ADDRESS"              json:"-"`
	Neo4jPoolSize               int           `envconfig:"NEO4J_POOL_SIZE"`
	FilterAPIURL                string        `envconfig:"FILTER_API_URL"`
	AWSRegion                   string        `envconfig:"AWS_REGION"`
	S3BucketName                string        `envconfig:"S3_BUCKET_NAME"`
	S3PrivateBucketName         string        `envconfig:"S3_PRIVATE_BUCKET_NAME"`
	CSVExportedProducerTopic    string        `envconfig:"CSV_EXPORTED_PRODUCER_TOPIC"`
	DatasetAPIURL               string        `envconfig:"DATASET_API_URL"`
	DatasetAPIAuthToken         string        `envconfig:"DATASET_API_AUTH_TOKEN"        json:"-"`
	ErrorProducerTopic          string        `envconfig:"ERROR_PRODUCER_TOPIC"`
	GracefulShutdownTimeout     time.Duration `envconfig:"GRACEFUL_SHUTDOWN_TIMEOUT"`
	HealthCheckInterval         time.Duration `envconfig:"HEALTHCHECK_INTERVAL"`
	HealthCheckRecoveryInterval time.Duration `envconfig:"HEALTHCHECK_RECOVERY_INTERVAL"`
	VaultToken                  string        `envconfig:"VAULT_TOKEN"                   json:"-"`
	VaultAddress                string        `envconfig:"VAULT_ADDR"`
	VaultPath                   string        `envconfig:"VAULT_PATH"`
	DownloadServiceURL          string        `envconfig:"DOWNLOAD_SERVICE_URL"`
	ServiceAuthToken            string        `envconfig:"SERVICE_AUTH_TOKEN"            json:"-"`
	StartupTimeout              time.Duration `envconfig:"STARTUP_TIMEOUT"`
	ZebedeeURL                  string        `envconfig:"ZEBEDEE_URL"`
=======
	BindAddr                  string        `envconfig:"BIND_ADDR"`
	KafkaAddr                 []string      `envconfig:"KAFKA_ADDR"`
	FilterConsumerGroup       string        `envconfig:"FILTER_JOB_CONSUMER_GROUP"`
	FilterConsumerTopic       string        `envconfig:"FILTER_JOB_CONSUMER_TOPIC"`
	DatabaseAddress           string        `envconfig:"DATABASE_ADDRESS" json:"-"`
	Neo4jPoolSize             int           `envconfig:"NEO4J_POOL_SIZE"`
	FilterAPIURL              string        `envconfig:"FILTER_API_URL"`
	FilterAPIAuthToken        string        `envconfig:"FILTER_API_AUTH_TOKEN" json:"-"`
	AWSRegion                 string        `envconfig:"AWS_REGION"`
	S3BucketName              string        `envconfig:"S3_BUCKET_NAME"`
	S3PrivateBucketName       string        `envconfig:"S3_PRIVATE_BUCKET_NAME"`
	CSVExportedProducerTopic  string        `envconfig:"CSV_EXPORTED_PRODUCER_TOPIC"`
	DatasetAPIURL             string        `envconfig:"DATASET_API_URL"`
	DatasetAPIAuthToken       string        `envconfig:"DATASET_API_AUTH_TOKEN" json:"-"`
	ErrorProducerTopic        string        `envconfig:"ERROR_PRODUCER_TOPIC"`
	GracefulShutdownTimeout   time.Duration `envconfig:"GRACEFUL_SHUTDOWN_TIMEOUT"`
	HealthCheckInterval       time.Duration `envconfig:"HEALTHCHECK_INTERVAL"`
	VaultToken                string        `envconfig:"VAULT_TOKEN"                json:"-"`
	VaultAddress              string        `envconfig:"VAULT_ADDR"`
	VaultPath                 string        `envconfig:"VAULT_PATH"`
	DownloadServiceURL        string        `envconfig:"DOWNLOAD_SERVICE_URL"`
	ServiceAuthToken          string        `envconfig:"SERVICE_AUTH_TOKEN" json:"-"`
	ZebedeeURL                string        `envconfig:"ZEBEDEE_URL"`
	FullDatasetFilePrefix     string        `envconfig:"FULL_DATASET_FILE_PREFIX"`
	FilteredDatasetFilePrefix string        `envconfig:"FILTERED_DATASET_FILE_PREFIX"`
>>>>>>> b4482018
}

// Get the configuration values from the environment or provide the defaults.
func Get() (*Config, error) {

	cfg := &Config{
<<<<<<< HEAD
		BindAddr:                    ":22500",
		KafkaAddr:                   []string{"localhost:9092"},
		FilterConsumerTopic:         "filter-job-submitted",
		FilterConsumerGroup:         "dp-dataset-exporter",
		DatabaseAddress:             "bolt://localhost:7687",
		Neo4jPoolSize:               5,
		FilterAPIURL:                "http://localhost:22100",
		CSVExportedProducerTopic:    "common-output-created",
		S3BucketName:                "csv-exported",
		S3PrivateBucketName:         "csv-exported",
		AWSRegion:                   "eu-west-1",
		DatasetAPIURL:               "http://localhost:22000",
		DatasetAPIAuthToken:         "FD0108EA-825D-411C-9B1D-41EF7727F465",
		ErrorProducerTopic:          "filter-error",
		GracefulShutdownTimeout:     time.Second * 10,
		HealthCheckInterval:         time.Minute,
		HealthCheckRecoveryInterval: time.Second * 2,
		VaultPath:                   "secret/shared/psk",
		VaultAddress:                "http://localhost:8200",
		VaultToken:                  "",
		DownloadServiceURL:          "http://localhost:23600",
		ServiceAuthToken:            "0f49d57b-c551-4d33-af1e-a442801dd851",
		StartupTimeout:              time.Second * 125,
		ZebedeeURL:                  "http://localhost:8082",
=======
		BindAddr:                  ":22500",
		KafkaAddr:                 []string{"localhost:9092"},
		FilterConsumerTopic:       "filter-job-submitted",
		FilterConsumerGroup:       "dp-dataset-exporter",
		DatabaseAddress:           "bolt://localhost:7687",
		Neo4jPoolSize:             5,
		FilterAPIURL:              "http://localhost:22100",
		FilterAPIAuthToken:        "FD0108EA-825D-411C-9B1D-41EF7727F465",
		CSVExportedProducerTopic:  "common-output-created",
		S3BucketName:              "csv-exported",
		S3PrivateBucketName:       "csv-exported",
		AWSRegion:                 "eu-west-1",
		DatasetAPIURL:             "http://localhost:22000",
		DatasetAPIAuthToken:       "FD0108EA-825D-411C-9B1D-41EF7727F465",
		ErrorProducerTopic:        "filter-error",
		GracefulShutdownTimeout:   time.Second * 10,
		HealthCheckInterval:       time.Minute,
		VaultPath:                 "secret/shared/psk",
		VaultAddress:              "http://localhost:8200",
		VaultToken:                "",
		DownloadServiceURL:        "http://localhost:23600",
		ServiceAuthToken:          "0f49d57b-c551-4d33-af1e-a442801dd851",
		ZebedeeURL:                "http://localhost:8082",
		FullDatasetFilePrefix:     "full-datasets/",
		FilteredDatasetFilePrefix: "filtered-datasets/",
>>>>>>> b4482018
	}

	err := envconfig.Process("", cfg)
	if err != nil {
		return nil, err
	}

	cfg.ServiceAuthToken = "Bearer " + cfg.ServiceAuthToken

	return cfg, nil
}

// String is implemented to prevent sensitive fields being logged.
// The config is returned as JSON with sensitive fields omitted.
func (config Config) String() string {
	json, _ := json.Marshal(config)
	return string(json)
}<|MERGE_RESOLUTION|>--- conflicted
+++ resolved
@@ -9,7 +9,6 @@
 
 // Config values for the application.
 type Config struct {
-<<<<<<< HEAD
 	BindAddr                    string        `envconfig:"BIND_ADDR"`
 	KafkaAddr                   []string      `envconfig:"KAFKA_ADDR"`
 	FilterConsumerGroup         string        `envconfig:"FILTER_JOB_CONSUMER_GROUP"`
@@ -34,40 +33,14 @@
 	ServiceAuthToken            string        `envconfig:"SERVICE_AUTH_TOKEN"            json:"-"`
 	StartupTimeout              time.Duration `envconfig:"STARTUP_TIMEOUT"`
 	ZebedeeURL                  string        `envconfig:"ZEBEDEE_URL"`
-=======
-	BindAddr                  string        `envconfig:"BIND_ADDR"`
-	KafkaAddr                 []string      `envconfig:"KAFKA_ADDR"`
-	FilterConsumerGroup       string        `envconfig:"FILTER_JOB_CONSUMER_GROUP"`
-	FilterConsumerTopic       string        `envconfig:"FILTER_JOB_CONSUMER_TOPIC"`
-	DatabaseAddress           string        `envconfig:"DATABASE_ADDRESS" json:"-"`
-	Neo4jPoolSize             int           `envconfig:"NEO4J_POOL_SIZE"`
-	FilterAPIURL              string        `envconfig:"FILTER_API_URL"`
-	FilterAPIAuthToken        string        `envconfig:"FILTER_API_AUTH_TOKEN" json:"-"`
-	AWSRegion                 string        `envconfig:"AWS_REGION"`
-	S3BucketName              string        `envconfig:"S3_BUCKET_NAME"`
-	S3PrivateBucketName       string        `envconfig:"S3_PRIVATE_BUCKET_NAME"`
-	CSVExportedProducerTopic  string        `envconfig:"CSV_EXPORTED_PRODUCER_TOPIC"`
-	DatasetAPIURL             string        `envconfig:"DATASET_API_URL"`
-	DatasetAPIAuthToken       string        `envconfig:"DATASET_API_AUTH_TOKEN" json:"-"`
-	ErrorProducerTopic        string        `envconfig:"ERROR_PRODUCER_TOPIC"`
-	GracefulShutdownTimeout   time.Duration `envconfig:"GRACEFUL_SHUTDOWN_TIMEOUT"`
-	HealthCheckInterval       time.Duration `envconfig:"HEALTHCHECK_INTERVAL"`
-	VaultToken                string        `envconfig:"VAULT_TOKEN"                json:"-"`
-	VaultAddress              string        `envconfig:"VAULT_ADDR"`
-	VaultPath                 string        `envconfig:"VAULT_PATH"`
-	DownloadServiceURL        string        `envconfig:"DOWNLOAD_SERVICE_URL"`
-	ServiceAuthToken          string        `envconfig:"SERVICE_AUTH_TOKEN" json:"-"`
-	ZebedeeURL                string        `envconfig:"ZEBEDEE_URL"`
-	FullDatasetFilePrefix     string        `envconfig:"FULL_DATASET_FILE_PREFIX"`
-	FilteredDatasetFilePrefix string        `envconfig:"FILTERED_DATASET_FILE_PREFIX"`
->>>>>>> b4482018
+	FullDatasetFilePrefix       string        `envconfig:"FULL_DATASET_FILE_PREFIX"`
+	FilteredDatasetFilePrefix   string        `envconfig:"FILTERED_DATASET_FILE_PREFIX"`
 }
 
 // Get the configuration values from the environment or provide the defaults.
 func Get() (*Config, error) {
 
 	cfg := &Config{
-<<<<<<< HEAD
 		BindAddr:                    ":22500",
 		KafkaAddr:                   []string{"localhost:9092"},
 		FilterConsumerTopic:         "filter-job-submitted",
@@ -92,33 +65,8 @@
 		ServiceAuthToken:            "0f49d57b-c551-4d33-af1e-a442801dd851",
 		StartupTimeout:              time.Second * 125,
 		ZebedeeURL:                  "http://localhost:8082",
-=======
-		BindAddr:                  ":22500",
-		KafkaAddr:                 []string{"localhost:9092"},
-		FilterConsumerTopic:       "filter-job-submitted",
-		FilterConsumerGroup:       "dp-dataset-exporter",
-		DatabaseAddress:           "bolt://localhost:7687",
-		Neo4jPoolSize:             5,
-		FilterAPIURL:              "http://localhost:22100",
-		FilterAPIAuthToken:        "FD0108EA-825D-411C-9B1D-41EF7727F465",
-		CSVExportedProducerTopic:  "common-output-created",
-		S3BucketName:              "csv-exported",
-		S3PrivateBucketName:       "csv-exported",
-		AWSRegion:                 "eu-west-1",
-		DatasetAPIURL:             "http://localhost:22000",
-		DatasetAPIAuthToken:       "FD0108EA-825D-411C-9B1D-41EF7727F465",
-		ErrorProducerTopic:        "filter-error",
-		GracefulShutdownTimeout:   time.Second * 10,
-		HealthCheckInterval:       time.Minute,
-		VaultPath:                 "secret/shared/psk",
-		VaultAddress:              "http://localhost:8200",
-		VaultToken:                "",
-		DownloadServiceURL:        "http://localhost:23600",
-		ServiceAuthToken:          "0f49d57b-c551-4d33-af1e-a442801dd851",
-		ZebedeeURL:                "http://localhost:8082",
-		FullDatasetFilePrefix:     "full-datasets/",
-		FilteredDatasetFilePrefix: "filtered-datasets/",
->>>>>>> b4482018
+		FullDatasetFilePrefix:       "full-datasets/",
+		FilteredDatasetFilePrefix:   "filtered-datasets/",
 	}
 
 	err := envconfig.Process("", cfg)
