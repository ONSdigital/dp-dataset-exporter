--- conflicted
+++ resolved
@@ -26,15 +26,12 @@
 	ErrorProducerTopic       string        `envconfig:"ERROR_PRODUCER_TOPIC"`
 	GracefulShutdownTimeout  time.Duration `envconfig:"GRACEFUL_SHUTDOWN_TIMEOUT"`
 	HealthCheckInterval      time.Duration `envconfig:"HEALTHCHECK_INTERVAL"`
-<<<<<<< HEAD
 	VaultToken               string        `envconfig:"VAULT_TOKEN"                json:"-"`
 	VaultAddress             string        `envconfig:"VAULT_ADDR"`
 	VaultPath                string        `envconfig:"VAULT_PATH"`
 	DownloadServiceURL       string        `envconfig:"DOWNLOAD_SERVICE_URL"`
-=======
 	ServiceAuthToken         string        `envconfig:"SERVICE_AUTH_TOKEN" json:"-"`
 	ZebedeeURL               string        `envconfig:"ZEBEDEE_URL"`
->>>>>>> c020ed79
 }
 
 // Get the configuration values from the environment or provide the defaults.
@@ -58,15 +55,12 @@
 		ErrorProducerTopic:       "filter-error",
 		GracefulShutdownTimeout:  time.Second * 10,
 		HealthCheckInterval:      time.Minute,
-<<<<<<< HEAD
 		VaultPath:                "secret/shared/psk",
 		VaultAddress:             "http://localhost:8200",
 		VaultToken:               "",
 		DownloadServiceURL:       "http://localhost:23600",
-=======
 		ServiceAuthToken:         "0f49d57b-c551-4d33-af1e-a442801dd851",
 		ZebedeeURL:               "http://localhost:8082",
->>>>>>> c020ed79
 	}
 
 	err := envconfig.Process("", cfg)
