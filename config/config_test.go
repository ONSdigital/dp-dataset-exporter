package config_test

import (
	"testing"
	"time"

	"github.com/ONSdigital/dp-dataset-exporter/config"
	. "github.com/smartystreets/goconvey/convey"
)

func TestSpec(t *testing.T) {

	cfg, err := config.Get()

	Convey("Given an environment with no environment variables set", t, func() {

		Convey("When the config values are retrieved", func() {

			Convey("There should be no error returned", func() {
				So(err, ShouldBeNil)
			})

			Convey("The values should be set to the expected defaults", func() {
				So(cfg.BindAddr, ShouldEqual, ":22500")
				So(cfg.KafkaAddr, ShouldResemble, []string{"localhost:9092"})
				So(cfg.FilterConsumerTopic, ShouldEqual, "filter-job-submitted")
				So(cfg.FilterConsumerGroup, ShouldEqual, "dp-dataset-exporter")
				So(cfg.DatabaseAddress, ShouldEqual, "bolt://localhost:7687")
				So(cfg.FilterAPIURL, ShouldEqual, "http://localhost:22100")
				So(cfg.FilterAPIAuthToken, ShouldEqual, "FD0108EA-825D-411C-9B1D-41EF7727F465")
				So(cfg.CSVExportedProducerTopic, ShouldEqual, "common-output-created")
				So(cfg.DatasetAPIURL, ShouldEqual, "http://localhost:22000")
				So(cfg.DatasetAPIAuthToken, ShouldEqual, "FD0108EA-825D-411C-9B1D-41EF7727F465")
				So(cfg.AWSRegion, ShouldEqual, "eu-west-1")
				So(cfg.S3BucketName, ShouldEqual, "csv-exported")
				So(cfg.S3PrivateBucketName, ShouldEqual, "csv-exported")
				So(cfg.GracefulShutdownTimeout, ShouldEqual, time.Second*10)
				So(cfg.HealthCheckInterval, ShouldEqual, time.Minute)
<<<<<<< HEAD
				So(cfg.VaultAddress, ShouldEqual, "http://localhost:8200")
				So(cfg.VaultPath, ShouldEqual, "secret/shared/psk")
				So(cfg.VaultToken, ShouldEqual, "")
				So(cfg.DownloadServiceURL, ShouldEqual, "http://localhost:23600")
=======
				So(cfg.ServiceAuthToken, ShouldEqual, "Bearer 0f49d57b-c551-4d33-af1e-a442801dd851")
>>>>>>> c020ed79
			})
		})
	})
}<|MERGE_RESOLUTION|>--- conflicted
+++ resolved
@@ -36,14 +36,11 @@
 				So(cfg.S3PrivateBucketName, ShouldEqual, "csv-exported")
 				So(cfg.GracefulShutdownTimeout, ShouldEqual, time.Second*10)
 				So(cfg.HealthCheckInterval, ShouldEqual, time.Minute)
-<<<<<<< HEAD
 				So(cfg.VaultAddress, ShouldEqual, "http://localhost:8200")
 				So(cfg.VaultPath, ShouldEqual, "secret/shared/psk")
 				So(cfg.VaultToken, ShouldEqual, "")
 				So(cfg.DownloadServiceURL, ShouldEqual, "http://localhost:23600")
-=======
 				So(cfg.ServiceAuthToken, ShouldEqual, "Bearer 0f49d57b-c551-4d33-af1e-a442801dd851")
->>>>>>> c020ed79
 			})
 		})
 	})
