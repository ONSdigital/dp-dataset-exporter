// Code generated by moq; DO NOT EDIT.
// github.com/matryer/moq

package readertest

import (
	"github.com/ONSdigital/dp-dataset-exporter/reader"
	"sync"
)

var (
	lockWrappedReaderMockRead sync.RWMutex
)

<<<<<<< HEAD
// Ensure, that WrappedReaderMock does implement WrappedReader.
// If this is not the case, regenerate this file with moq.
var _ reader.WrappedReader = &WrappedReaderMock{}

// WrappedReaderMock is a mock implementation of WrappedReader.
=======
// Ensure, that WrappedReaderMock does implement reader.WrappedReader.
// If this is not the case, regenerate this file with moq.
var _ reader.WrappedReader = &WrappedReaderMock{}

// WrappedReaderMock is a mock implementation of reader.WrappedReader.
>>>>>>> bd8bf958
//
//     func TestSomethingThatUsesWrappedReader(t *testing.T) {
//
//         // make and configure a mocked reader.WrappedReader
//         mockedWrappedReader := &WrappedReaderMock{
//             ReadFunc: func(p []byte) (int, error) {
// 	               panic("mock out the Read method")
//             },
//         }
//
<<<<<<< HEAD
//         // use mockedWrappedReader in code that requires WrappedReader
=======
//         // use mockedWrappedReader in code that requires reader.WrappedReader
>>>>>>> bd8bf958
//         // and then make assertions.
//
//     }
type WrappedReaderMock struct {
	// ReadFunc mocks the Read method.
	ReadFunc func(p []byte) (int, error)

	// calls tracks calls to the methods.
	calls struct {
		// Read holds details about calls to the Read method.
		Read []struct {
			// P is the p argument value.
			P []byte
		}
	}
}

// Read calls ReadFunc.
func (mock *WrappedReaderMock) Read(p []byte) (int, error) {
	if mock.ReadFunc == nil {
		panic("WrappedReaderMock.ReadFunc: method is nil but WrappedReader.Read was just called")
	}
	callInfo := struct {
		P []byte
	}{
		P: p,
	}
	lockWrappedReaderMockRead.Lock()
	mock.calls.Read = append(mock.calls.Read, callInfo)
	lockWrappedReaderMockRead.Unlock()
	return mock.ReadFunc(p)
}

// ReadCalls gets all the calls that were made to Read.
// Check the length with:
//     len(mockedWrappedReader.ReadCalls())
func (mock *WrappedReaderMock) ReadCalls() []struct {
	P []byte
} {
	var calls []struct {
		P []byte
	}
	lockWrappedReaderMockRead.RLock()
	calls = mock.calls.Read
	lockWrappedReaderMockRead.RUnlock()
	return calls
}<|MERGE_RESOLUTION|>--- conflicted
+++ resolved
@@ -12,19 +12,11 @@
 	lockWrappedReaderMockRead sync.RWMutex
 )
 
-<<<<<<< HEAD
 // Ensure, that WrappedReaderMock does implement WrappedReader.
 // If this is not the case, regenerate this file with moq.
 var _ reader.WrappedReader = &WrappedReaderMock{}
 
-// WrappedReaderMock is a mock implementation of WrappedReader.
-=======
-// Ensure, that WrappedReaderMock does implement reader.WrappedReader.
-// If this is not the case, regenerate this file with moq.
-var _ reader.WrappedReader = &WrappedReaderMock{}
-
 // WrappedReaderMock is a mock implementation of reader.WrappedReader.
->>>>>>> bd8bf958
 //
 //     func TestSomethingThatUsesWrappedReader(t *testing.T) {
 //
@@ -35,11 +27,7 @@
 //             },
 //         }
 //
-<<<<<<< HEAD
-//         // use mockedWrappedReader in code that requires WrappedReader
-=======
 //         // use mockedWrappedReader in code that requires reader.WrappedReader
->>>>>>> bd8bf958
 //         // and then make assertions.
 //
 //     }
