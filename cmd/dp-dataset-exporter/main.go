--- conflicted
+++ resolved
@@ -76,16 +76,13 @@
 		cfg.S3BucketName,
 		cfg.S3PrivateBucketName,
 		cfg.VaultPath,
-		vaultClient)
+		vaultClient,
+	)
 	exitIfError(err)
 
 	eventProducer := event.NewAvroProducer(kafkaProducer, schema.CSVExportedEvent)
 
-<<<<<<< HEAD
 	datasetAPICli := dataset.NewAPIClient(cfg.DatasetAPIURL, cfg.DatasetAPIAuthToken, "")
-=======
-	datasetAPICli := dataset.New(cfg.DatasetAPIURL)
-	datasetAPICli.SetInternalToken(cfg.DatasetAPIAuthToken)
 
 	eventHandler := event.NewExportHandler(
 		filterStore,
@@ -93,13 +90,10 @@
 		fileStore,
 		eventProducer,
 		datasetAPICli,
-		cfg.ServiceAuthToken,
 		cfg.DownloadServiceURL,
 		cfg.FullDatasetFilePrefix,
-		cfg.FilteredDatasetFilePrefix)
->>>>>>> b4482018
-
-	eventHandler := event.NewExportHandler(filterStore, observationStore, fileStore, eventProducer, datasetAPICli, cfg.DownloadServiceURL)
+		cfg.FilteredDatasetFilePrefix,
+	)
 
 	// eventConsumer will Consume when the service is healthy - see goroutine below
 	eventConsumer := event.NewConsumer()
