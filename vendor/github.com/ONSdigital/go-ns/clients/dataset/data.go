--- conflicted
+++ resolved
@@ -60,11 +60,7 @@
 
 // Download represents a version download from the dataset api
 type Download struct {
-<<<<<<< HEAD
 	URL     string `json:"href"`
-=======
-	URL     string `json:"url"`
->>>>>>> e5007a28
 	Size    string `json:"size"`
 	Public  string `json:"public,omitempty"`
 	Private string `json:"private,omitempty"`
