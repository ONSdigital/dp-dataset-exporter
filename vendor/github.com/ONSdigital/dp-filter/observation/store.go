--- conflicted
+++ resolved
@@ -4,11 +4,7 @@
 	"bytes"
 	"fmt"
 	"github.com/ONSdigital/go-ns/log"
-<<<<<<< HEAD
-	bolt "github.com/johnnadratowski/golang-neo4j-bolt-driver"
-=======
 	bolt "github.com/ONSdigital/golang-neo4j-bolt-driver"
->>>>>>> bdfc149a
 	"strconv"
 )
 
@@ -50,11 +46,7 @@
 		"instanceID": filter.InstanceID,
 		"query":      unionQuery,
 	})
-<<<<<<< HEAD
-	rows, err := store.dBConnection.QueryNeo(unionQuery, nil)
-=======
 	conn, err := store.pool.OpenPool()
->>>>>>> bdfc149a
 	if err != nil {
 		return nil, err
 	}
