{
	"comment": "",
	"ignore": "test",
	"package": [
		{
<<<<<<< HEAD
			"checksumSHA1": "mLY1Ko23GsI02pIRsWC0gEkn4fE=",
			"path": "github.com/ONSdigital/dp-filter/observation",
			"revision": "61ac3f70bc5637505c576b29cb7778a67161c1c1",
			"revisionTime": "2018-09-18T12:20:55Z"
=======
			"checksumSHA1": "MVaIRfOginBKt/GpnmwHJAz0IgE=",
			"path": "github.com/ONSdigital/dp-filter/observation",
			"revision": "89cac8d67da4cee0cba8c1da92262b4e38c566c9",
			"revisionTime": "2018-09-19T14:55:59Z"
>>>>>>> f4bc2759
		},
		{
			"checksumSHA1": "Y2c7VzzVtF7hubSrnyYZHsvFVDs=",
			"path": "github.com/ONSdigital/dp-filter/observation/observationtest",
			"revision": "f56797ab6de5f156eec979f304eee91872e00234",
			"revisionTime": "2018-06-06T07:52:38Z"
		},
		{
			"checksumSHA1": "vyzH2Rju6G4A/uK4zqWIidfk3dA=",
			"path": "github.com/ONSdigital/go-ns/avro",
			"revision": "d2edf917adf7de35c20355ad41cc9d902e62e066",
			"revisionTime": "2018-06-12T16:36:09Z"
		},
		{
			"checksumSHA1": "+rsjNtumZUdoJ5k3D6TI8+RkkTU=",
			"path": "github.com/ONSdigital/go-ns/clients/clientlog",
			"revision": "314051615561cc850037d17ded11edf2fae8853b",
			"revisionTime": "2018-07-19T09:17:54Z"
		},
		{
			"checksumSHA1": "6IIvZfPt8XWggzU4n/YK56ooAGY=",
			"path": "github.com/ONSdigital/go-ns/clients/dataset",
			"revision": "314051615561cc850037d17ded11edf2fae8853b",
			"revisionTime": "2018-07-19T09:17:54Z"
		},
		{
			"checksumSHA1": "zcGFJ7e53wqtfodnorq4kRWKg3k=",
			"path": "github.com/ONSdigital/go-ns/clients/filter",
			"revision": "314051615561cc850037d17ded11edf2fae8853b",
			"revisionTime": "2018-07-19T09:17:54Z"
		},
		{
			"checksumSHA1": "8GX4z3tt4e6rXHJtJv8q8YZrFwk=",
			"path": "github.com/ONSdigital/go-ns/common",
			"revision": "3fdd13a161b0d6221b2405cce8bbe5ec69168ab7",
			"revisionTime": "2018-07-05T11:25:05Z"
		},
		{
			"checksumSHA1": "LF5gr2LVI7htcA7x7qf9bMqwKmk=",
			"path": "github.com/ONSdigital/go-ns/common/commontest",
			"revision": "d2edf917adf7de35c20355ad41cc9d902e62e066",
			"revisionTime": "2018-06-12T16:36:09Z"
		},
		{
			"checksumSHA1": "J9OiPnhPHFPhQ+R+dq6LFj+dTxE=",
			"path": "github.com/ONSdigital/go-ns/handlers/requestID",
			"revision": "02d3d2f2e96f4d8583192a90d6c8e6932d8ff7b6",
			"revisionTime": "2017-12-21T09:34:27Z"
		},
		{
			"checksumSHA1": "Vjyl/gfY0qx2lW9te3Ieb5HV3/s=",
			"path": "github.com/ONSdigital/go-ns/handlers/requestID",
			"revision": "d2edf917adf7de35c20355ad41cc9d902e62e066",
			"revisionTime": "2018-06-12T16:36:09Z"
		},
		{
			"checksumSHA1": "wIYbelWEcrOcrlS2PmtlmQiWooU=",
			"path": "github.com/ONSdigital/go-ns/healthcheck",
			"revision": "0b42d590dce27894e28b1dbf702e53a26edf34c1",
			"revisionTime": "2018-07-02T06:26:24Z"
		},
		{
			"checksumSHA1": "qqaN4hllMTNueffB5bcz8xQnwX0=",
			"path": "github.com/ONSdigital/go-ns/kafka",
			"revision": "e0634c18621b26adafa7cad916d1d9db5b85015d",
			"revisionTime": "2018-06-25T14:45:54Z"
		},
		{
			"checksumSHA1": "9ISFg1xnb4/WsxOIzhgAFe22LmU=",
			"path": "github.com/ONSdigital/go-ns/kafka/kafkatest",
			"revision": "e0634c18621b26adafa7cad916d1d9db5b85015d",
			"revisionTime": "2018-06-25T14:45:54Z"
		},
		{
			"checksumSHA1": "g9flYl+PBs6cYflFY3EpG6IcJGM=",
			"path": "github.com/ONSdigital/go-ns/log",
			"revision": "3fdd13a161b0d6221b2405cce8bbe5ec69168ab7",
			"revisionTime": "2018-07-05T11:25:05Z"
		},
		{
			"checksumSHA1": "ZXfEqZ/3ekHfv7QKSUO+av7SEWA=",
			"path": "github.com/ONSdigital/go-ns/neo4j",
			"revision": "d2edf917adf7de35c20355ad41cc9d902e62e066",
			"revisionTime": "2018-06-12T16:36:09Z"
		},
		{
			"checksumSHA1": "Q0yXst+MpStLo6iPp3FJkZWdWqQ=",
			"path": "github.com/ONSdigital/go-ns/rchttp",
			"revision": "d2edf917adf7de35c20355ad41cc9d902e62e066",
			"revisionTime": "2018-06-12T16:36:09Z"
		},
		{
			"checksumSHA1": "GQdzMpAMb42KQQ/GsJFSRU5dj1Y=",
			"path": "github.com/ONSdigital/go-ns/server",
			"revision": "d2edf917adf7de35c20355ad41cc9d902e62e066",
			"revisionTime": "2018-06-12T16:36:09Z"
		},
		{
			"checksumSHA1": "w1sdmdfk217GHSl8fn4WKV9ZFsY=",
			"path": "github.com/ONSdigital/go-ns/vault",
			"revision": "d2edf917adf7de35c20355ad41cc9d902e62e066",
			"revisionTime": "2018-06-12T16:36:09Z"
		},
		{
			"checksumSHA1": "Np4hwKH48LLxaD3kq2qj/2/j5H0=",
			"path": "github.com/ONSdigital/s3crypto",
			"revision": "bf01bc89a114a30ea335c0d412defcbd85c6c984",
			"revisionTime": "2018-07-25T14:33:40Z"
		},
		{
			"checksumSHA1": "K7wm03LN5CpmnuQPGfSmrx1hNtk=",
			"origin": "github.com/ONSdigital/go-ns/vendor/github.com/Shopify/sarama",
			"path": "github.com/Shopify/sarama",
			"revision": "0789b5d0b80600359bdf52c1dd49263f7660c2ba",
			"revisionTime": "2018-07-10T06:51:12Z"
		},
		{
			"checksumSHA1": "zrW2b0liD5UpOFil/Nj7wa7Sp9A=",
			"path": "github.com/aws/aws-sdk-go/aws",
			"revision": "d0cb8551ac28d362e77ea475e5b7b2ebaec06b6b",
			"revisionTime": "2017-12-21T23:52:18Z"
		},
		{
			"checksumSHA1": "Y9W+4GimK4Fuxq+vyIskVYFRnX4=",
			"path": "github.com/aws/aws-sdk-go/aws/awserr",
			"revision": "d0cb8551ac28d362e77ea475e5b7b2ebaec06b6b",
			"revisionTime": "2017-12-21T23:52:18Z"
		},
		{
			"checksumSHA1": "yyYr41HZ1Aq0hWc3J5ijXwYEcac=",
			"path": "github.com/aws/aws-sdk-go/aws/awsutil",
			"revision": "d0cb8551ac28d362e77ea475e5b7b2ebaec06b6b",
			"revisionTime": "2017-12-21T23:52:18Z"
		},
		{
			"checksumSHA1": "9nE/FjZ4pYrT883KtV2/aI+Gayo=",
			"path": "github.com/aws/aws-sdk-go/aws/client",
			"revision": "d0cb8551ac28d362e77ea475e5b7b2ebaec06b6b",
			"revisionTime": "2017-12-21T23:52:18Z"
		},
		{
			"checksumSHA1": "ieAJ+Cvp/PKv1LpUEnUXpc3OI6E=",
			"path": "github.com/aws/aws-sdk-go/aws/client/metadata",
			"revision": "d0cb8551ac28d362e77ea475e5b7b2ebaec06b6b",
			"revisionTime": "2017-12-21T23:52:18Z"
		},
		{
			"checksumSHA1": "7/8j/q0TWtOgXyvEcv4B2Dhl00o=",
			"path": "github.com/aws/aws-sdk-go/aws/corehandlers",
			"revision": "d0cb8551ac28d362e77ea475e5b7b2ebaec06b6b",
			"revisionTime": "2017-12-21T23:52:18Z"
		},
		{
			"checksumSHA1": "Y+cPwQL0dZMyqp3wI+KJWmA9KQ8=",
			"path": "github.com/aws/aws-sdk-go/aws/credentials",
			"revision": "d0cb8551ac28d362e77ea475e5b7b2ebaec06b6b",
			"revisionTime": "2017-12-21T23:52:18Z"
		},
		{
			"checksumSHA1": "u3GOAJLmdvbuNUeUEcZSEAOeL/0=",
			"path": "github.com/aws/aws-sdk-go/aws/credentials/ec2rolecreds",
			"revision": "d0cb8551ac28d362e77ea475e5b7b2ebaec06b6b",
			"revisionTime": "2017-12-21T23:52:18Z"
		},
		{
			"checksumSHA1": "NUJUTWlc1sV8b7WjfiYc4JZbXl0=",
			"path": "github.com/aws/aws-sdk-go/aws/credentials/endpointcreds",
			"revision": "d0cb8551ac28d362e77ea475e5b7b2ebaec06b6b",
			"revisionTime": "2017-12-21T23:52:18Z"
		},
		{
			"checksumSHA1": "JEYqmF83O5n5bHkupAzA6STm0no=",
			"path": "github.com/aws/aws-sdk-go/aws/credentials/stscreds",
			"revision": "d0cb8551ac28d362e77ea475e5b7b2ebaec06b6b",
			"revisionTime": "2017-12-21T23:52:18Z"
		},
		{
			"checksumSHA1": "OnU/n7R33oYXiB4SAGd5pK7I0Bs=",
			"path": "github.com/aws/aws-sdk-go/aws/defaults",
			"revision": "d0cb8551ac28d362e77ea475e5b7b2ebaec06b6b",
			"revisionTime": "2017-12-21T23:52:18Z"
		},
		{
			"checksumSHA1": "/EXbk/z2TWjWc1Hvb4QYs3Wmhb8=",
			"path": "github.com/aws/aws-sdk-go/aws/ec2metadata",
			"revision": "d0cb8551ac28d362e77ea475e5b7b2ebaec06b6b",
			"revisionTime": "2017-12-21T23:52:18Z"
		},
		{
			"checksumSHA1": "aOgB3+hNeX2svLhaX373ToSkhTg=",
			"path": "github.com/aws/aws-sdk-go/aws/endpoints",
			"revision": "d0cb8551ac28d362e77ea475e5b7b2ebaec06b6b",
			"revisionTime": "2017-12-21T23:52:18Z"
		},
		{
			"checksumSHA1": "9GvAyILJ7g+VUg8Ef5DsT5GuYsg=",
			"path": "github.com/aws/aws-sdk-go/aws/request",
			"revision": "d0cb8551ac28d362e77ea475e5b7b2ebaec06b6b",
			"revisionTime": "2017-12-21T23:52:18Z"
		},
		{
			"checksumSHA1": "HcGL4e6Uep4/80eCUI5xkcWjpQ0=",
			"path": "github.com/aws/aws-sdk-go/aws/session",
			"revision": "d0cb8551ac28d362e77ea475e5b7b2ebaec06b6b",
			"revisionTime": "2017-12-21T23:52:18Z"
		},
		{
			"checksumSHA1": "iU00ZjhAml/13g+1YXT21IqoXqg=",
			"path": "github.com/aws/aws-sdk-go/aws/signer/v4",
			"revision": "d0cb8551ac28d362e77ea475e5b7b2ebaec06b6b",
			"revisionTime": "2017-12-21T23:52:18Z"
		},
		{
			"checksumSHA1": "04ypv4x12l4q0TksA1zEVsmgpvw=",
			"path": "github.com/aws/aws-sdk-go/internal/shareddefaults",
			"revision": "d0cb8551ac28d362e77ea475e5b7b2ebaec06b6b",
			"revisionTime": "2017-12-21T23:52:18Z"
		},
		{
			"checksumSHA1": "NStHCXEvYqG72GknZyv1jaKaeH0=",
			"path": "github.com/aws/aws-sdk-go/private/protocol",
			"revision": "d0cb8551ac28d362e77ea475e5b7b2ebaec06b6b",
			"revisionTime": "2017-12-21T23:52:18Z"
		},
		{
			"checksumSHA1": "ZqY5RWavBLWTo6j9xqdyBEaNFRk=",
			"path": "github.com/aws/aws-sdk-go/private/protocol/query",
			"revision": "d0cb8551ac28d362e77ea475e5b7b2ebaec06b6b",
			"revisionTime": "2017-12-21T23:52:18Z"
		},
		{
			"checksumSHA1": "9V1PvtFQ9MObZTc3sa86WcuOtOU=",
			"path": "github.com/aws/aws-sdk-go/private/protocol/query/queryutil",
			"revision": "d0cb8551ac28d362e77ea475e5b7b2ebaec06b6b",
			"revisionTime": "2017-12-21T23:52:18Z"
		},
		{
			"checksumSHA1": "pkeoOfZpHRvFG/AOZeTf0lwtsFg=",
			"path": "github.com/aws/aws-sdk-go/private/protocol/rest",
			"revision": "d0cb8551ac28d362e77ea475e5b7b2ebaec06b6b",
			"revisionTime": "2017-12-21T23:52:18Z"
		},
		{
			"checksumSHA1": "ODo+ko8D6unAxZuN1jGzMcN4QCc=",
			"path": "github.com/aws/aws-sdk-go/private/protocol/restxml",
			"revision": "d0cb8551ac28d362e77ea475e5b7b2ebaec06b6b",
			"revisionTime": "2017-12-21T23:52:18Z"
		},
		{
			"checksumSHA1": "0qYPUga28aQVkxZgBR3Z86AbGUQ=",
			"path": "github.com/aws/aws-sdk-go/private/protocol/xml/xmlutil",
			"revision": "d0cb8551ac28d362e77ea475e5b7b2ebaec06b6b",
			"revisionTime": "2017-12-21T23:52:18Z"
		},
		{
			"checksumSHA1": "sCaHoPWsJXRHFbilUKwN71qFTOI=",
			"path": "github.com/aws/aws-sdk-go/service/s3",
			"revision": "d0cb8551ac28d362e77ea475e5b7b2ebaec06b6b",
			"revisionTime": "2017-12-21T23:52:18Z"
		},
		{
			"checksumSHA1": "ZP6QI0X9BNKk8o1p3AyLfjabS20=",
			"path": "github.com/aws/aws-sdk-go/service/s3/s3iface",
			"revision": "d0cb8551ac28d362e77ea475e5b7b2ebaec06b6b",
			"revisionTime": "2017-12-21T23:52:18Z"
		},
		{
			"checksumSHA1": "eB1OG/NqKVf5wjg5JvchWXzJ6s0=",
			"path": "github.com/aws/aws-sdk-go/service/s3/s3manager",
			"revision": "d0cb8551ac28d362e77ea475e5b7b2ebaec06b6b",
			"revisionTime": "2017-12-21T23:52:18Z"
		},
		{
			"checksumSHA1": "W1oFtpaT4TWIIJrAvFcn/XdcT7g=",
			"path": "github.com/aws/aws-sdk-go/service/sts",
			"revision": "d0cb8551ac28d362e77ea475e5b7b2ebaec06b6b",
			"revisionTime": "2017-12-21T23:52:18Z"
		},
		{
			"checksumSHA1": "88PtOr8dvh0n877kqDsDVZ73MmY=",
			"origin": "github.com/ONSdigital/go-ns/vendor/github.com/bsm/sarama-cluster",
			"path": "github.com/bsm/sarama-cluster",
			"revision": "02d3d2f2e96f4d8583192a90d6c8e6932d8ff7b6",
			"revisionTime": "2017-12-21T09:34:27Z"
		},
		{
			"checksumSHA1": "7UT+dVVfOn8IA79ITFiGNMb2c/4=",
			"origin": "github.com/ONSdigital/go-ns/vendor/github.com/davecgh/go-spew/spew",
			"path": "github.com/davecgh/go-spew/spew",
			"revision": "02d3d2f2e96f4d8583192a90d6c8e6932d8ff7b6",
			"revisionTime": "2017-12-21T09:34:27Z"
		},
		{
			"checksumSHA1": "y2Kh4iPlgCPXSGTCcFpzePYdzzg=",
			"origin": "github.com/ONSdigital/go-ns/vendor/github.com/eapache/go-resiliency/breaker",
			"path": "github.com/eapache/go-resiliency/breaker",
			"revision": "02d3d2f2e96f4d8583192a90d6c8e6932d8ff7b6",
			"revisionTime": "2017-12-21T09:34:27Z"
		},
		{
			"checksumSHA1": "WHl96RVZlOOdF4Lb1OOadMpw8ls=",
			"origin": "github.com/ONSdigital/go-ns/vendor/github.com/eapache/go-xerial-snappy",
			"path": "github.com/eapache/go-xerial-snappy",
			"revision": "02d3d2f2e96f4d8583192a90d6c8e6932d8ff7b6",
			"revisionTime": "2017-12-21T09:34:27Z"
		},
		{
			"checksumSHA1": "oCCs6kDanizatplM5e/hX76busE=",
			"origin": "github.com/ONSdigital/go-ns/vendor/github.com/eapache/queue",
			"path": "github.com/eapache/queue",
			"revision": "02d3d2f2e96f4d8583192a90d6c8e6932d8ff7b6",
			"revisionTime": "2017-12-21T09:34:27Z"
		},
		{
			"checksumSHA1": "5BP5xofo0GoFi6FtgqFFbmHyUKI=",
			"origin": "github.com/ONSdigital/go-ns/vendor/github.com/fatih/structs",
			"path": "github.com/fatih/structs",
			"revision": "15f1b42c2d66ad2881fe4497cfc9f7c19439f215",
			"revisionTime": "2018-03-16T08:19:17Z"
		},
		{
			"checksumSHA1": "I6MnUzkLJt+sh73CodD0NKswFrs=",
			"origin": "github.com/ONSdigital/go-ns/vendor/github.com/go-avro/avro",
			"path": "github.com/go-avro/avro",
			"revision": "02d3d2f2e96f4d8583192a90d6c8e6932d8ff7b6",
			"revisionTime": "2017-12-21T09:34:27Z"
		},
		{
			"checksumSHA1": "VvZKmbuBN1QAG699KduTdmSPwA4=",
			"origin": "github.com/aws/aws-sdk-go/vendor/github.com/go-ini/ini",
			"path": "github.com/go-ini/ini",
			"revision": "d0cb8551ac28d362e77ea475e5b7b2ebaec06b6b",
			"revisionTime": "2017-12-21T23:52:18Z"
		},
		{
			"checksumSHA1": "p/8vSviYF91gFflhrt5vkyksroo=",
			"origin": "github.com/ONSdigital/go-ns/vendor/github.com/golang/snappy",
			"path": "github.com/golang/snappy",
			"revision": "15f1b42c2d66ad2881fe4497cfc9f7c19439f215",
			"revisionTime": "2018-03-16T08:19:17Z"
		},
		{
			"checksumSHA1": "yIkYzW7bzAD81zHyuCNmEj4+oxQ=",
			"path": "github.com/gopherjs/gopherjs/js",
			"revision": "415225646bb92c4449bb484646f2c95a98402f6f",
			"revisionTime": "2017-09-27T19:27:36Z"
		},
		{
			"checksumSHA1": "g/V4qrXjUGG9B+e3hB+4NAYJ5Gs=",
			"origin": "github.com/ONSdigital/go-ns/vendor/github.com/gorilla/context",
			"path": "github.com/gorilla/context",
			"revision": "02d3d2f2e96f4d8583192a90d6c8e6932d8ff7b6",
			"revisionTime": "2017-12-21T09:34:27Z"
		},
		{
			"checksumSHA1": "hIbmXmNbwyP44fi1hh6zJrMcYws=",
			"origin": "github.com/ONSdigital/go-ns/vendor/github.com/gorilla/mux",
			"path": "github.com/gorilla/mux",
			"revision": "02d3d2f2e96f4d8583192a90d6c8e6932d8ff7b6",
			"revisionTime": "2017-12-21T09:34:27Z"
		},
		{
			"checksumSHA1": "cdOCt0Yb+hdErz8NAQqayxPmRsY=",
			"origin": "github.com/ONSdigital/go-ns/vendor/github.com/hashicorp/errwrap",
			"path": "github.com/hashicorp/errwrap",
			"revision": "15f1b42c2d66ad2881fe4497cfc9f7c19439f215",
			"revisionTime": "2018-03-16T08:19:17Z"
		},
		{
			"checksumSHA1": "YAq1rqZIp+M74Q+jMBQkkMKm3VM=",
			"origin": "github.com/ONSdigital/go-ns/vendor/github.com/hashicorp/go-cleanhttp",
			"path": "github.com/hashicorp/go-cleanhttp",
			"revision": "15f1b42c2d66ad2881fe4497cfc9f7c19439f215",
			"revisionTime": "2018-03-16T08:19:17Z"
		},
		{
			"checksumSHA1": "g7uHECbzuaWwdxvwoyxBwgeERPk=",
			"origin": "github.com/ONSdigital/go-ns/vendor/github.com/hashicorp/go-multierror",
			"path": "github.com/hashicorp/go-multierror",
			"revision": "15f1b42c2d66ad2881fe4497cfc9f7c19439f215",
			"revisionTime": "2018-03-16T08:19:17Z"
		},
		{
			"checksumSHA1": "A1PcINvF3UiwHRKn8UcgARgvGRs=",
			"origin": "github.com/ONSdigital/go-ns/vendor/github.com/hashicorp/go-rootcerts",
			"path": "github.com/hashicorp/go-rootcerts",
			"revision": "15f1b42c2d66ad2881fe4497cfc9f7c19439f215",
			"revisionTime": "2018-03-16T08:19:17Z"
		},
		{
			"checksumSHA1": "HtpYAWHvd9mq+mHkpo7z8PGzMik=",
			"origin": "github.com/ONSdigital/go-ns/vendor/github.com/hashicorp/hcl",
			"path": "github.com/hashicorp/hcl",
			"revision": "15f1b42c2d66ad2881fe4497cfc9f7c19439f215",
			"revisionTime": "2018-03-16T08:19:17Z"
		},
		{
			"checksumSHA1": "XQmjDva9JCGGkIecOgwtBEMCJhU=",
			"origin": "github.com/ONSdigital/go-ns/vendor/github.com/hashicorp/hcl/hcl/ast",
			"path": "github.com/hashicorp/hcl/hcl/ast",
			"revision": "15f1b42c2d66ad2881fe4497cfc9f7c19439f215",
			"revisionTime": "2018-03-16T08:19:17Z"
		},
		{
			"checksumSHA1": "/15SVLnCDzxICSatuYbfctrcpSM=",
			"origin": "github.com/ONSdigital/go-ns/vendor/github.com/hashicorp/hcl/hcl/parser",
			"path": "github.com/hashicorp/hcl/hcl/parser",
			"revision": "15f1b42c2d66ad2881fe4497cfc9f7c19439f215",
			"revisionTime": "2018-03-16T08:19:17Z"
		},
		{
			"checksumSHA1": "PYDzRc61T0pbwWuLNHgBRp/gJII=",
			"origin": "github.com/ONSdigital/go-ns/vendor/github.com/hashicorp/hcl/hcl/scanner",
			"path": "github.com/hashicorp/hcl/hcl/scanner",
			"revision": "15f1b42c2d66ad2881fe4497cfc9f7c19439f215",
			"revisionTime": "2018-03-16T08:19:17Z"
		},
		{
			"checksumSHA1": "oS3SCN9Wd6D8/LG0Yx1fu84a7gI=",
			"origin": "github.com/ONSdigital/go-ns/vendor/github.com/hashicorp/hcl/hcl/strconv",
			"path": "github.com/hashicorp/hcl/hcl/strconv",
			"revision": "15f1b42c2d66ad2881fe4497cfc9f7c19439f215",
			"revisionTime": "2018-03-16T08:19:17Z"
		},
		{
			"checksumSHA1": "c6yprzj06ASwCo18TtbbNNBHljA=",
			"origin": "github.com/ONSdigital/go-ns/vendor/github.com/hashicorp/hcl/hcl/token",
			"path": "github.com/hashicorp/hcl/hcl/token",
			"revision": "15f1b42c2d66ad2881fe4497cfc9f7c19439f215",
			"revisionTime": "2018-03-16T08:19:17Z"
		},
		{
			"checksumSHA1": "PwlfXt7mFS8UYzWxOK5DOq0yxS0=",
			"origin": "github.com/ONSdigital/go-ns/vendor/github.com/hashicorp/hcl/json/parser",
			"path": "github.com/hashicorp/hcl/json/parser",
			"revision": "15f1b42c2d66ad2881fe4497cfc9f7c19439f215",
			"revisionTime": "2018-03-16T08:19:17Z"
		},
		{
			"checksumSHA1": "afrZ8VmAwfTdDAYVgNSXbxa4GsA=",
			"origin": "github.com/ONSdigital/go-ns/vendor/github.com/hashicorp/hcl/json/scanner",
			"path": "github.com/hashicorp/hcl/json/scanner",
			"revision": "15f1b42c2d66ad2881fe4497cfc9f7c19439f215",
			"revisionTime": "2018-03-16T08:19:17Z"
		},
		{
			"checksumSHA1": "fNlXQCQEnb+B3k5UDL/r15xtSJY=",
			"origin": "github.com/ONSdigital/go-ns/vendor/github.com/hashicorp/hcl/json/token",
			"path": "github.com/hashicorp/hcl/json/token",
			"revision": "15f1b42c2d66ad2881fe4497cfc9f7c19439f215",
			"revisionTime": "2018-03-16T08:19:17Z"
		},
		{
			"checksumSHA1": "T9ZELc3R0iF2fpS7+MXfxWRESk8=",
			"origin": "github.com/ONSdigital/go-ns/vendor/github.com/hashicorp/vault/api",
			"path": "github.com/hashicorp/vault/api",
			"revision": "15f1b42c2d66ad2881fe4497cfc9f7c19439f215",
			"revisionTime": "2018-03-16T08:19:17Z"
		},
		{
			"checksumSHA1": "au+CDkddC4sVFV15UaPiI7FvSw0=",
			"origin": "github.com/ONSdigital/go-ns/vendor/github.com/hashicorp/vault/helper/compressutil",
			"path": "github.com/hashicorp/vault/helper/compressutil",
			"revision": "15f1b42c2d66ad2881fe4497cfc9f7c19439f215",
			"revisionTime": "2018-03-16T08:19:17Z"
		},
		{
			"checksumSHA1": "yUiSTPf0QUuL2r/81sjuytqBoeQ=",
			"origin": "github.com/ONSdigital/go-ns/vendor/github.com/hashicorp/vault/helper/jsonutil",
			"path": "github.com/hashicorp/vault/helper/jsonutil",
			"revision": "15f1b42c2d66ad2881fe4497cfc9f7c19439f215",
			"revisionTime": "2018-03-16T08:19:17Z"
		},
		{
			"checksumSHA1": "6OrIfQ/Lr5hNyZ9oU/JQvfd2Bto=",
			"origin": "github.com/ONSdigital/go-ns/vendor/github.com/hashicorp/vault/helper/parseutil",
			"path": "github.com/hashicorp/vault/helper/parseutil",
			"revision": "15f1b42c2d66ad2881fe4497cfc9f7c19439f215",
			"revisionTime": "2018-03-16T08:19:17Z"
		},
		{
			"checksumSHA1": "5f9VogDWsSXHBJ6G3TF+f11qbdc=",
			"origin": "github.com/ONSdigital/go-ns/vendor/github.com/hashicorp/vault/helper/strutil",
			"path": "github.com/hashicorp/vault/helper/strutil",
			"revision": "15f1b42c2d66ad2881fe4497cfc9f7c19439f215",
			"revisionTime": "2018-03-16T08:19:17Z"
		},
		{
			"checksumSHA1": "0ZrwvB6KoGPj2PoDNSEJwxQ6Mog=",
			"origin": "github.com/aws/aws-sdk-go/vendor/github.com/jmespath/go-jmespath",
			"path": "github.com/jmespath/go-jmespath",
			"revision": "d0cb8551ac28d362e77ea475e5b7b2ebaec06b6b",
			"revisionTime": "2017-12-21T23:52:18Z"
		},
		{
			"checksumSHA1": "TsX+LuxHhV9GFmua8C1nxflFcTA=",
			"path": "github.com/johnnadratowski/golang-neo4j-bolt-driver",
			"revision": "1108d6e66ccf2c8e68ab26b5f64e6c0a2ad00899",
			"revisionTime": "2017-12-18T14:36:11Z"
		},
		{
			"checksumSHA1": "ZD+c/CrHF12yYhu5wHszbIq3Aww=",
			"path": "github.com/johnnadratowski/golang-neo4j-bolt-driver/encoding",
			"revision": "1108d6e66ccf2c8e68ab26b5f64e6c0a2ad00899",
			"revisionTime": "2017-12-18T14:36:11Z"
		},
		{
			"checksumSHA1": "9lgMFoaIFZe75vv7ln+IbPKHasE=",
			"path": "github.com/johnnadratowski/golang-neo4j-bolt-driver/errors",
			"revision": "1108d6e66ccf2c8e68ab26b5f64e6c0a2ad00899",
			"revisionTime": "2017-12-18T14:36:11Z"
		},
		{
			"checksumSHA1": "MeB74aEJl/Vif3wfI/yyskLXgQ8=",
			"path": "github.com/johnnadratowski/golang-neo4j-bolt-driver/log",
			"revision": "1108d6e66ccf2c8e68ab26b5f64e6c0a2ad00899",
			"revisionTime": "2017-12-18T14:36:11Z"
		},
		{
			"checksumSHA1": "QBWn/ajykCeEt1W21Ufl9RxLeX4=",
			"path": "github.com/johnnadratowski/golang-neo4j-bolt-driver/structures",
			"revision": "1108d6e66ccf2c8e68ab26b5f64e6c0a2ad00899",
			"revisionTime": "2017-12-18T14:36:11Z"
		},
		{
			"checksumSHA1": "vLBWZ/5wRQ4PIyIOW3dbXlKbd3s=",
			"path": "github.com/johnnadratowski/golang-neo4j-bolt-driver/structures/graph",
			"revision": "1108d6e66ccf2c8e68ab26b5f64e6c0a2ad00899",
			"revisionTime": "2017-12-18T14:36:11Z"
		},
		{
			"checksumSHA1": "WSdNJOxRdPV0gCzq7mX6cqIf3/c=",
			"path": "github.com/johnnadratowski/golang-neo4j-bolt-driver/structures/messages",
			"revision": "1108d6e66ccf2c8e68ab26b5f64e6c0a2ad00899",
			"revisionTime": "2017-12-18T14:36:11Z"
		},
		{
			"checksumSHA1": "Js/yx9fZ3+wH1wZpHNIxSTMIaCg=",
			"path": "github.com/jtolds/gls",
			"revision": "77f18212c9c7edc9bd6a33d383a7b545ce62f064",
			"revisionTime": "2017-05-03T22:40:06Z"
		},
		{
			"checksumSHA1": "OBvAHqWjdI4NQVAqTkcQAdTuCFY=",
			"origin": "github.com/ONSdigital/go-ns/vendor/github.com/justinas/alice",
			"path": "github.com/justinas/alice",
			"revision": "02d3d2f2e96f4d8583192a90d6c8e6932d8ff7b6",
			"revisionTime": "2017-12-21T09:34:27Z"
		},
		{
			"checksumSHA1": "MMeRLzVlQa2QyxxpLTWu0FIB/M0=",
			"path": "github.com/kelseyhightower/envconfig",
			"revision": "b2c5c876e2659d9060d82e9b8494150d53854cc4",
			"revisionTime": "2018-03-08T19:05:16Z"
		},
		{
			"checksumSHA1": "hBgLmZ/4mCxmnH88mqFKBkpJFUY=",
			"origin": "github.com/ONSdigital/dp-filter/vendor/github.com/mgutz/ansi",
			"path": "github.com/mgutz/ansi",
			"revision": "6bcc8075c89167f5ba70b4416ffa55a052c3b4b9",
			"revisionTime": "2017-12-11T14:15:05Z"
		},
		{
			"checksumSHA1": "V/quM7+em2ByJbWBLOsEwnY3j/Q=",
			"origin": "github.com/ONSdigital/go-ns/vendor/github.com/mitchellh/go-homedir",
			"path": "github.com/mitchellh/go-homedir",
			"revision": "15f1b42c2d66ad2881fe4497cfc9f7c19439f215",
			"revisionTime": "2018-03-16T08:19:17Z"
		},
		{
			"checksumSHA1": "Yvzge1YQcD/wSDXLD5qNHqmI/0s=",
			"origin": "github.com/ONSdigital/go-ns/vendor/github.com/mitchellh/mapstructure",
			"path": "github.com/mitchellh/mapstructure",
			"revision": "15f1b42c2d66ad2881fe4497cfc9f7c19439f215",
			"revisionTime": "2018-03-16T08:19:17Z"
		},
		{
			"checksumSHA1": "FGg99nQ56Fo3radSCuU1AeEUJug=",
			"origin": "github.com/ONSdigital/go-ns/vendor/github.com/pierrec/lz4",
			"path": "github.com/pierrec/lz4",
			"revision": "02d3d2f2e96f4d8583192a90d6c8e6932d8ff7b6",
			"revisionTime": "2017-12-21T09:34:27Z"
		},
		{
			"checksumSHA1": "IT4sX58d+e8osXHV5U6YCSdB/uE=",
			"origin": "github.com/ONSdigital/go-ns/vendor/github.com/pierrec/xxHash/xxHash32",
			"path": "github.com/pierrec/xxHash/xxHash32",
			"revision": "02d3d2f2e96f4d8583192a90d6c8e6932d8ff7b6",
			"revisionTime": "2017-12-21T09:34:27Z"
		},
		{
			"checksumSHA1": "rJab1YdNhQooDiBWNnt7TLWPyBU=",
			"path": "github.com/pkg/errors",
			"revision": "f15c970de5b76fac0b59abb32d62c17cc7bed265",
			"revisionTime": "2017-10-18T19:55:50Z"
		},
		{
			"checksumSHA1": "KAzbLjI9MzW2tjfcAsK75lVRp6I=",
			"origin": "github.com/ONSdigital/go-ns/vendor/github.com/rcrowley/go-metrics",
			"path": "github.com/rcrowley/go-metrics",
			"revision": "02d3d2f2e96f4d8583192a90d6c8e6932d8ff7b6",
			"revisionTime": "2017-12-21T09:34:27Z"
		},
		{
			"checksumSHA1": "6JP37UqrI0H80Gpk0Y2P+KXgn5M=",
			"origin": "github.com/ONSdigital/go-ns/vendor/github.com/ryanuber/go-glob",
			"path": "github.com/ryanuber/go-glob",
			"revision": "15f1b42c2d66ad2881fe4497cfc9f7c19439f215",
			"revisionTime": "2018-03-16T08:19:17Z"
		},
		{
			"checksumSHA1": "t2yP3EKVt3Iqn5QP2K7Qah+YK0c=",
			"origin": "github.com/ONSdigital/go-ns/vendor/github.com/sethgrid/pester",
			"path": "github.com/sethgrid/pester",
			"revision": "15f1b42c2d66ad2881fe4497cfc9f7c19439f215",
			"revisionTime": "2018-03-16T08:19:17Z"
		},
		{
			"checksumSHA1": "AikWjAOvWHSJ8G1iU+wNReZnyCk=",
			"path": "github.com/smartystreets/assertions",
			"revision": "4ea54c1f28ad3ae597e76607dea3871fa177e263",
			"revisionTime": "2017-06-07T22:27:57Z"
		},
		{
			"checksumSHA1": "Vzb+dEH/LTYbvr8RXHmt6xJHz04=",
			"path": "github.com/smartystreets/assertions/internal/go-render/render",
			"revision": "4ea54c1f28ad3ae597e76607dea3871fa177e263",
			"revisionTime": "2017-06-07T22:27:57Z"
		},
		{
			"checksumSHA1": "r6FauVdOTFnwYQgrKGFuWUbIAJE=",
			"path": "github.com/smartystreets/assertions/internal/oglematchers",
			"revision": "4ea54c1f28ad3ae597e76607dea3871fa177e263",
			"revisionTime": "2017-06-07T22:27:57Z"
		},
		{
			"checksumSHA1": "f4m09DHEetaanti/GqUJzyCBTaI=",
			"path": "github.com/smartystreets/goconvey/convey",
			"revision": "9e8dc3f972df6c8fcc0375ef492c24d0bb204857",
			"revisionTime": "2017-06-02T16:46:21Z"
		},
		{
			"checksumSHA1": "9LakndErFi5uCXtY1KWl0iRnT4c=",
			"path": "github.com/smartystreets/goconvey/convey/gotest",
			"revision": "9e8dc3f972df6c8fcc0375ef492c24d0bb204857",
			"revisionTime": "2017-06-02T16:46:21Z"
		},
		{
			"checksumSHA1": "FWDhk37bhAwZ2363D/L2xePwR64=",
			"path": "github.com/smartystreets/goconvey/convey/reporting",
			"revision": "9e8dc3f972df6c8fcc0375ef492c24d0bb204857",
			"revisionTime": "2017-06-02T16:46:21Z"
		},
		{
			"checksumSHA1": "GtamqiJoL7PGHsN454AoffBFMa8=",
			"origin": "github.com/ONSdigital/go-ns/vendor/golang.org/x/net/context",
			"path": "golang.org/x/net/context",
			"revision": "f0dafcaf053f2a91da7443b2a2796ecd2c61fb60",
			"revisionTime": "2018-03-28T11:08:33Z"
		},
		{
			"checksumSHA1": "WHc3uByvGaMcnSoI21fhzYgbOgg=",
			"origin": "github.com/ONSdigital/go-ns/vendor/golang.org/x/net/context/ctxhttp",
			"path": "golang.org/x/net/context/ctxhttp",
			"revision": "f0dafcaf053f2a91da7443b2a2796ecd2c61fb60",
			"revisionTime": "2018-03-28T11:08:33Z"
		}
	],
	"rootPath": "github.com/ONSdigital/dp-dataset-exporter"
}<|MERGE_RESOLUTION|>--- conflicted
+++ resolved
@@ -3,17 +3,10 @@
 	"ignore": "test",
 	"package": [
 		{
-<<<<<<< HEAD
-			"checksumSHA1": "mLY1Ko23GsI02pIRsWC0gEkn4fE=",
-			"path": "github.com/ONSdigital/dp-filter/observation",
-			"revision": "61ac3f70bc5637505c576b29cb7778a67161c1c1",
-			"revisionTime": "2018-09-18T12:20:55Z"
-=======
 			"checksumSHA1": "MVaIRfOginBKt/GpnmwHJAz0IgE=",
 			"path": "github.com/ONSdigital/dp-filter/observation",
 			"revision": "89cac8d67da4cee0cba8c1da92262b4e38c566c9",
 			"revisionTime": "2018-09-19T14:55:59Z"
->>>>>>> f4bc2759
 		},
 		{
 			"checksumSHA1": "Y2c7VzzVtF7hubSrnyYZHsvFVDs=",
