--- conflicted
+++ resolved
@@ -77,13 +77,8 @@
 		{
 			"checksumSHA1": "eqT3lUe+1W+njYJOealHQ+LsXv0=",
 			"path": "github.com/ONSdigital/go-ns/rchttp",
-<<<<<<< HEAD
-			"revision": "15f1b42c2d66ad2881fe4497cfc9f7c19439f215",
-			"revisionTime": "2018-03-16T08:19:17Z"
-=======
 			"revision": "f0dafcaf053f2a91da7443b2a2796ecd2c61fb60",
 			"revisionTime": "2018-03-28T11:08:33Z"
->>>>>>> c020ed79
 		},
 		{
 			"checksumSHA1": "Ohl8JaJRUL+/Y+NTL8y97PZlFfs=",
@@ -657,25 +652,15 @@
 			"checksumSHA1": "GtamqiJoL7PGHsN454AoffBFMa8=",
 			"origin": "github.com/ONSdigital/go-ns/vendor/golang.org/x/net/context",
 			"path": "golang.org/x/net/context",
-<<<<<<< HEAD
-			"revision": "15f1b42c2d66ad2881fe4497cfc9f7c19439f215",
-			"revisionTime": "2018-03-16T08:19:17Z"
-=======
 			"revision": "f0dafcaf053f2a91da7443b2a2796ecd2c61fb60",
 			"revisionTime": "2018-03-28T11:08:33Z"
->>>>>>> c020ed79
 		},
 		{
 			"checksumSHA1": "WHc3uByvGaMcnSoI21fhzYgbOgg=",
 			"origin": "github.com/ONSdigital/go-ns/vendor/golang.org/x/net/context/ctxhttp",
 			"path": "golang.org/x/net/context/ctxhttp",
-<<<<<<< HEAD
-			"revision": "15f1b42c2d66ad2881fe4497cfc9f7c19439f215",
-			"revisionTime": "2018-03-16T08:19:17Z"
-=======
 			"revision": "f0dafcaf053f2a91da7443b2a2796ecd2c61fb60",
 			"revisionTime": "2018-03-28T11:08:33Z"
->>>>>>> c020ed79
 		}
 	],
 	"rootPath": "github.com/ONSdigital/dp-dataset-exporter"
