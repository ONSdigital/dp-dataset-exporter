{
	"comment": "",
	"ignore": "test",
	"package": [
		{
<<<<<<< HEAD
			"checksumSHA1": "aqNQysJj5SyC+mdpHhyQ6WsZi0s=",
			"path": "github.com/ONSdigital/dp-filter/observation",
			"revision": "da16cb0f366a16d371be95f4839d8275c2a3d7d9",
			"revisionTime": "2017-11-22T14:20:34Z"
=======
			"checksumSHA1": "r24VuyI3UQiPu/XQv4MX+ot1nbk=",
			"path": "github.com/ONSdigital/dp-filter/observation",
			"revision": "6bcc8075c89167f5ba70b4416ffa55a052c3b4b9",
			"revisionTime": "2017-12-11T14:15:05Z"
>>>>>>> bdfc149a
		},
		{
			"checksumSHA1": "7S1sU5E949ABaVMbKBbzPkqmXbM=",
			"path": "github.com/ONSdigital/dp-filter/observation/observationtest",
			"revision": "fc30e77e4c8205312aa370dba148ecd0bfdb73fb",
			"revisionTime": "2017-12-08T12:36:47Z"
		},
		{
			"checksumSHA1": "WI5P8MbnHHGqzuQje+qFoQSUHgk=",
			"path": "github.com/ONSdigital/go-ns/avro",
<<<<<<< HEAD
			"revision": "346c09ef11b6fd9a6eb4e269d8b47aa4c9530694",
			"revisionTime": "2017-12-06T15:01:50Z"
		},
		{
			"checksumSHA1": "zgQXB6EtoNdvUCvMjxA6U9cfDDI=",
			"path": "github.com/ONSdigital/go-ns/clients/clientlog",
			"revision": "4e4422f10d9ea7481d8ce6a47bd11f69396ace4a",
			"revisionTime": "2017-12-06T08:36:01Z"
		},
		{
			"checksumSHA1": "pntBePgosxS/wRKlWMQzbtmwcE0=",
			"path": "github.com/ONSdigital/go-ns/clients/dataset",
			"revision": "a7bfc7fcc7219d4ea390112a454749e6fdd3dc21",
			"revisionTime": "2017-12-12T11:06:22Z"
=======
			"revision": "84ec91434eab3ba06a753895619f60ee0ccf6552",
			"revisionTime": "2017-11-27T12:13:36Z"
>>>>>>> bdfc149a
		},
		{
			"checksumSHA1": "ei+/RCSa0XO9v9rQxAh0uqyJ/28=",
			"path": "github.com/ONSdigital/go-ns/handlers/healthcheck",
<<<<<<< HEAD
			"revision": "346c09ef11b6fd9a6eb4e269d8b47aa4c9530694",
			"revisionTime": "2017-12-06T15:01:50Z"
=======
			"revision": "84ec91434eab3ba06a753895619f60ee0ccf6552",
			"revisionTime": "2017-11-27T12:13:36Z"
>>>>>>> bdfc149a
		},
		{
			"checksumSHA1": "J9OiPnhPHFPhQ+R+dq6LFj+dTxE=",
			"path": "github.com/ONSdigital/go-ns/handlers/requestID",
<<<<<<< HEAD
			"revision": "346c09ef11b6fd9a6eb4e269d8b47aa4c9530694",
			"revisionTime": "2017-12-06T15:01:50Z"
=======
			"revision": "84ec91434eab3ba06a753895619f60ee0ccf6552",
			"revisionTime": "2017-11-27T12:13:36Z"
>>>>>>> bdfc149a
		},
		{
			"checksumSHA1": "d0xkjPw9SKVWK1vDJqvD3HoFbnA=",
			"path": "github.com/ONSdigital/go-ns/kafka",
<<<<<<< HEAD
			"revision": "346c09ef11b6fd9a6eb4e269d8b47aa4c9530694",
			"revisionTime": "2017-12-06T15:01:50Z"
=======
			"revision": "84ec91434eab3ba06a753895619f60ee0ccf6552",
			"revisionTime": "2017-11-27T12:13:36Z"
>>>>>>> bdfc149a
		},
		{
			"checksumSHA1": "9ISFg1xnb4/WsxOIzhgAFe22LmU=",
			"path": "github.com/ONSdigital/go-ns/kafka/kafkatest",
<<<<<<< HEAD
			"revision": "346c09ef11b6fd9a6eb4e269d8b47aa4c9530694",
			"revisionTime": "2017-12-06T15:01:50Z"
=======
			"revision": "84ec91434eab3ba06a753895619f60ee0ccf6552",
			"revisionTime": "2017-11-27T12:13:36Z"
>>>>>>> bdfc149a
		},
		{
			"checksumSHA1": "AjbjbhFVAOP/1NU5HL+uy+X/yJo=",
			"path": "github.com/ONSdigital/go-ns/log",
<<<<<<< HEAD
			"revision": "346c09ef11b6fd9a6eb4e269d8b47aa4c9530694",
			"revisionTime": "2017-12-06T15:01:50Z"
		},
		{
			"checksumSHA1": "Ohl8JaJRUL+/Y+NTL8y97PZlFfs=",
			"path": "github.com/ONSdigital/go-ns/rhttp",
			"revision": "4e4422f10d9ea7481d8ce6a47bd11f69396ace4a",
			"revisionTime": "2017-12-06T08:36:01Z"
		},
		{
			"checksumSHA1": "GQdzMpAMb42KQQ/GsJFSRU5dj1Y=",
			"path": "github.com/ONSdigital/go-ns/server",
			"revision": "346c09ef11b6fd9a6eb4e269d8b47aa4c9530694",
			"revisionTime": "2017-12-06T15:01:50Z"
=======
			"revision": "84ec91434eab3ba06a753895619f60ee0ccf6552",
			"revisionTime": "2017-11-27T12:13:36Z"
		},
		{
			"checksumSHA1": "GQdzMpAMb42KQQ/GsJFSRU5dj1Y=",
			"path": "github.com/ONSdigital/go-ns/server",
			"revision": "84ec91434eab3ba06a753895619f60ee0ccf6552",
			"revisionTime": "2017-11-27T12:13:36Z"
		},
		{
			"checksumSHA1": "WjSWGeNopWuQ0sPZUtw2NmnlHLo=",
			"path": "github.com/ONSdigital/golang-neo4j-bolt-driver",
			"revision": "16dcd650308e45b9bd31802951900c8093f0191c",
			"revisionTime": "2017-12-08T11:48:37Z"
		},
		{
			"checksumSHA1": "FTqnhFuBw9Vh06jwKTQF2c7rml0=",
			"path": "github.com/ONSdigital/golang-neo4j-bolt-driver/encoding",
			"revision": "16dcd650308e45b9bd31802951900c8093f0191c",
			"revisionTime": "2017-12-08T11:48:37Z"
		},
		{
			"checksumSHA1": "A4Cj2p77p0Q0iJYTPfMg3+ymbDs=",
			"path": "github.com/ONSdigital/golang-neo4j-bolt-driver/errors",
			"revision": "16dcd650308e45b9bd31802951900c8093f0191c",
			"revisionTime": "2017-12-08T11:48:37Z"
		},
		{
			"checksumSHA1": "cmsdmQr891JU29w8APk0Yg1Swas=",
			"path": "github.com/ONSdigital/golang-neo4j-bolt-driver/log",
			"revision": "16dcd650308e45b9bd31802951900c8093f0191c",
			"revisionTime": "2017-12-08T11:48:37Z"
		},
		{
			"checksumSHA1": "WCUVztJBtOykxNRmk/Qa+mbJBlk=",
			"path": "github.com/ONSdigital/golang-neo4j-bolt-driver/structures",
			"revision": "16dcd650308e45b9bd31802951900c8093f0191c",
			"revisionTime": "2017-12-08T11:48:37Z"
		},
		{
			"checksumSHA1": "Jz9ShYvpqcvgORATMVBRVgEMskY=",
			"path": "github.com/ONSdigital/golang-neo4j-bolt-driver/structures/graph",
			"revision": "16dcd650308e45b9bd31802951900c8093f0191c",
			"revisionTime": "2017-12-08T11:48:37Z"
		},
		{
			"checksumSHA1": "L8Ub/QM9+d1CC/csXwahYw85F3w=",
			"path": "github.com/ONSdigital/golang-neo4j-bolt-driver/structures/messages",
			"revision": "16dcd650308e45b9bd31802951900c8093f0191c",
			"revisionTime": "2017-12-08T11:48:37Z"
>>>>>>> bdfc149a
		},
		{
			"checksumSHA1": "+Jp0tVXfQ1TM8T+oun82oJtME5U=",
			"origin": "github.com/ONSdigital/go-ns/vendor/github.com/Shopify/sarama",
			"path": "github.com/Shopify/sarama",
<<<<<<< HEAD
			"revision": "346c09ef11b6fd9a6eb4e269d8b47aa4c9530694",
			"revisionTime": "2017-12-06T15:01:50Z"
=======
			"revision": "84ec91434eab3ba06a753895619f60ee0ccf6552",
			"revisionTime": "2017-11-27T12:13:36Z"
>>>>>>> bdfc149a
		},
		{
			"checksumSHA1": "1yWi/sgzK+3VyPnv2wDDr6F8obs=",
			"path": "github.com/aws/aws-sdk-go/aws",
			"revision": "434bb9f6fc01e33df35232df61ea227c773ebcde",
			"revisionTime": "2017-11-09T19:38:13Z"
		},
		{
			"checksumSHA1": "Y9W+4GimK4Fuxq+vyIskVYFRnX4=",
			"path": "github.com/aws/aws-sdk-go/aws/awserr",
			"revision": "434bb9f6fc01e33df35232df61ea227c773ebcde",
			"revisionTime": "2017-11-09T19:38:13Z"
		},
		{
			"checksumSHA1": "yyYr41HZ1Aq0hWc3J5ijXwYEcac=",
			"path": "github.com/aws/aws-sdk-go/aws/awsutil",
			"revision": "434bb9f6fc01e33df35232df61ea227c773ebcde",
			"revisionTime": "2017-11-09T19:38:13Z"
		},
		{
			"checksumSHA1": "slpNCdnZ2JbBr94ZHc/9UzOaP5A=",
			"path": "github.com/aws/aws-sdk-go/aws/client",
			"revision": "434bb9f6fc01e33df35232df61ea227c773ebcde",
			"revisionTime": "2017-11-09T19:38:13Z"
		},
		{
			"checksumSHA1": "ieAJ+Cvp/PKv1LpUEnUXpc3OI6E=",
			"path": "github.com/aws/aws-sdk-go/aws/client/metadata",
			"revision": "434bb9f6fc01e33df35232df61ea227c773ebcde",
			"revisionTime": "2017-11-09T19:38:13Z"
		},
		{
			"checksumSHA1": "7/8j/q0TWtOgXyvEcv4B2Dhl00o=",
			"path": "github.com/aws/aws-sdk-go/aws/corehandlers",
			"revision": "434bb9f6fc01e33df35232df61ea227c773ebcde",
			"revisionTime": "2017-11-09T19:38:13Z"
		},
		{
			"checksumSHA1": "Y+cPwQL0dZMyqp3wI+KJWmA9KQ8=",
			"path": "github.com/aws/aws-sdk-go/aws/credentials",
			"revision": "434bb9f6fc01e33df35232df61ea227c773ebcde",
			"revisionTime": "2017-11-09T19:38:13Z"
		},
		{
			"checksumSHA1": "u3GOAJLmdvbuNUeUEcZSEAOeL/0=",
			"path": "github.com/aws/aws-sdk-go/aws/credentials/ec2rolecreds",
			"revision": "434bb9f6fc01e33df35232df61ea227c773ebcde",
			"revisionTime": "2017-11-09T19:38:13Z"
		},
		{
			"checksumSHA1": "NUJUTWlc1sV8b7WjfiYc4JZbXl0=",
			"path": "github.com/aws/aws-sdk-go/aws/credentials/endpointcreds",
			"revision": "434bb9f6fc01e33df35232df61ea227c773ebcde",
			"revisionTime": "2017-11-09T19:38:13Z"
		},
		{
			"checksumSHA1": "JEYqmF83O5n5bHkupAzA6STm0no=",
			"path": "github.com/aws/aws-sdk-go/aws/credentials/stscreds",
			"revision": "434bb9f6fc01e33df35232df61ea227c773ebcde",
			"revisionTime": "2017-11-09T19:38:13Z"
		},
		{
			"checksumSHA1": "ZdtYh3ZHSgP/WEIaqwJHTEhpkbs=",
			"path": "github.com/aws/aws-sdk-go/aws/defaults",
			"revision": "434bb9f6fc01e33df35232df61ea227c773ebcde",
			"revisionTime": "2017-11-09T19:38:13Z"
		},
		{
			"checksumSHA1": "/EXbk/z2TWjWc1Hvb4QYs3Wmhb8=",
			"path": "github.com/aws/aws-sdk-go/aws/ec2metadata",
			"revision": "434bb9f6fc01e33df35232df61ea227c773ebcde",
			"revisionTime": "2017-11-09T19:38:13Z"
		},
		{
			"checksumSHA1": "vVKUiiZzOwre3zlHIGcjFgjjR68=",
			"path": "github.com/aws/aws-sdk-go/aws/endpoints",
			"revision": "434bb9f6fc01e33df35232df61ea227c773ebcde",
			"revisionTime": "2017-11-09T19:38:13Z"
		},
		{
			"checksumSHA1": "OB2foQOM27puEGoW4+bM/K2KR5g=",
			"path": "github.com/aws/aws-sdk-go/aws/request",
			"revision": "434bb9f6fc01e33df35232df61ea227c773ebcde",
			"revisionTime": "2017-11-09T19:38:13Z"
		},
		{
			"checksumSHA1": "HcGL4e6Uep4/80eCUI5xkcWjpQ0=",
			"path": "github.com/aws/aws-sdk-go/aws/session",
			"revision": "434bb9f6fc01e33df35232df61ea227c773ebcde",
			"revisionTime": "2017-11-09T19:38:13Z"
		},
		{
			"checksumSHA1": "yzP2WtJtlWQ07Yxlb8NUJREAUEU=",
			"path": "github.com/aws/aws-sdk-go/aws/signer/v4",
			"revision": "434bb9f6fc01e33df35232df61ea227c773ebcde",
			"revisionTime": "2017-11-09T19:38:13Z"
		},
		{
			"checksumSHA1": "04ypv4x12l4q0TksA1zEVsmgpvw=",
			"path": "github.com/aws/aws-sdk-go/internal/shareddefaults",
			"revision": "434bb9f6fc01e33df35232df61ea227c773ebcde",
			"revisionTime": "2017-11-09T19:38:13Z"
		},
		{
			"checksumSHA1": "wk7EyvDaHwb5qqoOP/4d3cV0708=",
			"path": "github.com/aws/aws-sdk-go/private/protocol",
			"revision": "434bb9f6fc01e33df35232df61ea227c773ebcde",
			"revisionTime": "2017-11-09T19:38:13Z"
		},
		{
			"checksumSHA1": "ZqY5RWavBLWTo6j9xqdyBEaNFRk=",
			"path": "github.com/aws/aws-sdk-go/private/protocol/query",
			"revision": "434bb9f6fc01e33df35232df61ea227c773ebcde",
			"revisionTime": "2017-11-09T19:38:13Z"
		},
		{
			"checksumSHA1": "9V1PvtFQ9MObZTc3sa86WcuOtOU=",
			"path": "github.com/aws/aws-sdk-go/private/protocol/query/queryutil",
			"revision": "434bb9f6fc01e33df35232df61ea227c773ebcde",
			"revisionTime": "2017-11-09T19:38:13Z"
		},
		{
			"checksumSHA1": "VCTh+dEaqqhog5ncy/WTt9+/gFM=",
			"path": "github.com/aws/aws-sdk-go/private/protocol/rest",
			"revision": "434bb9f6fc01e33df35232df61ea227c773ebcde",
			"revisionTime": "2017-11-09T19:38:13Z"
		},
		{
			"checksumSHA1": "ODo+ko8D6unAxZuN1jGzMcN4QCc=",
			"path": "github.com/aws/aws-sdk-go/private/protocol/restxml",
			"revision": "434bb9f6fc01e33df35232df61ea227c773ebcde",
			"revisionTime": "2017-11-09T19:38:13Z"
		},
		{
			"checksumSHA1": "0qYPUga28aQVkxZgBR3Z86AbGUQ=",
			"path": "github.com/aws/aws-sdk-go/private/protocol/xml/xmlutil",
			"revision": "434bb9f6fc01e33df35232df61ea227c773ebcde",
			"revisionTime": "2017-11-09T19:38:13Z"
		},
		{
			"checksumSHA1": "ZjWHq0sDldcDC+Zd/ZIBy5Oj3hI=",
			"path": "github.com/aws/aws-sdk-go/service/s3",
			"revision": "434bb9f6fc01e33df35232df61ea227c773ebcde",
			"revisionTime": "2017-11-09T19:38:13Z"
		},
		{
			"checksumSHA1": "ZP6QI0X9BNKk8o1p3AyLfjabS20=",
			"path": "github.com/aws/aws-sdk-go/service/s3/s3iface",
			"revision": "434bb9f6fc01e33df35232df61ea227c773ebcde",
			"revisionTime": "2017-11-09T19:38:13Z"
		},
		{
			"checksumSHA1": "CP0wybfg6u8bYhVZS+nc/Xv9r8U=",
			"path": "github.com/aws/aws-sdk-go/service/s3/s3manager",
			"revision": "434bb9f6fc01e33df35232df61ea227c773ebcde",
			"revisionTime": "2017-11-09T19:38:13Z"
		},
		{
			"checksumSHA1": "d9vR1rl8kmJxJBwe00byziVFR/o=",
			"path": "github.com/aws/aws-sdk-go/service/sts",
			"revision": "434bb9f6fc01e33df35232df61ea227c773ebcde",
			"revisionTime": "2017-11-09T19:38:13Z"
		},
		{
			"checksumSHA1": "88PtOr8dvh0n877kqDsDVZ73MmY=",
			"origin": "github.com/ONSdigital/go-ns/vendor/github.com/bsm/sarama-cluster",
			"path": "github.com/bsm/sarama-cluster",
<<<<<<< HEAD
			"revision": "346c09ef11b6fd9a6eb4e269d8b47aa4c9530694",
			"revisionTime": "2017-12-06T15:01:50Z"
=======
			"revision": "84ec91434eab3ba06a753895619f60ee0ccf6552",
			"revisionTime": "2017-11-27T12:13:36Z"
>>>>>>> bdfc149a
		},
		{
			"checksumSHA1": "7UT+dVVfOn8IA79ITFiGNMb2c/4=",
			"origin": "github.com/ONSdigital/go-ns/vendor/github.com/davecgh/go-spew/spew",
			"path": "github.com/davecgh/go-spew/spew",
<<<<<<< HEAD
			"revision": "346c09ef11b6fd9a6eb4e269d8b47aa4c9530694",
			"revisionTime": "2017-12-06T15:01:50Z"
=======
			"revision": "84ec91434eab3ba06a753895619f60ee0ccf6552",
			"revisionTime": "2017-11-27T12:13:36Z"
>>>>>>> bdfc149a
		},
		{
			"checksumSHA1": "y2Kh4iPlgCPXSGTCcFpzePYdzzg=",
			"origin": "github.com/ONSdigital/go-ns/vendor/github.com/eapache/go-resiliency/breaker",
			"path": "github.com/eapache/go-resiliency/breaker",
<<<<<<< HEAD
			"revision": "346c09ef11b6fd9a6eb4e269d8b47aa4c9530694",
			"revisionTime": "2017-12-06T15:01:50Z"
=======
			"revision": "84ec91434eab3ba06a753895619f60ee0ccf6552",
			"revisionTime": "2017-11-27T12:13:36Z"
>>>>>>> bdfc149a
		},
		{
			"checksumSHA1": "WHl96RVZlOOdF4Lb1OOadMpw8ls=",
			"origin": "github.com/ONSdigital/go-ns/vendor/github.com/eapache/go-xerial-snappy",
			"path": "github.com/eapache/go-xerial-snappy",
<<<<<<< HEAD
			"revision": "346c09ef11b6fd9a6eb4e269d8b47aa4c9530694",
			"revisionTime": "2017-12-06T15:01:50Z"
=======
			"revision": "84ec91434eab3ba06a753895619f60ee0ccf6552",
			"revisionTime": "2017-11-27T12:13:36Z"
>>>>>>> bdfc149a
		},
		{
			"checksumSHA1": "oCCs6kDanizatplM5e/hX76busE=",
			"origin": "github.com/ONSdigital/go-ns/vendor/github.com/eapache/queue",
			"path": "github.com/eapache/queue",
<<<<<<< HEAD
			"revision": "346c09ef11b6fd9a6eb4e269d8b47aa4c9530694",
			"revisionTime": "2017-12-06T15:01:50Z"
=======
			"revision": "84ec91434eab3ba06a753895619f60ee0ccf6552",
			"revisionTime": "2017-11-27T12:13:36Z"
>>>>>>> bdfc149a
		},
		{
			"checksumSHA1": "I6MnUzkLJt+sh73CodD0NKswFrs=",
			"origin": "github.com/ONSdigital/go-ns/vendor/github.com/go-avro/avro",
			"path": "github.com/go-avro/avro",
<<<<<<< HEAD
			"revision": "346c09ef11b6fd9a6eb4e269d8b47aa4c9530694",
			"revisionTime": "2017-12-06T15:01:50Z"
=======
			"revision": "84ec91434eab3ba06a753895619f60ee0ccf6552",
			"revisionTime": "2017-11-27T12:13:36Z"
>>>>>>> bdfc149a
		},
		{
			"checksumSHA1": "VvZKmbuBN1QAG699KduTdmSPwA4=",
			"origin": "github.com/aws/aws-sdk-go/vendor/github.com/go-ini/ini",
			"path": "github.com/go-ini/ini",
			"revision": "434bb9f6fc01e33df35232df61ea227c773ebcde",
			"revisionTime": "2017-11-09T19:38:13Z"
		},
		{
			"checksumSHA1": "p/8vSviYF91gFflhrt5vkyksroo=",
			"origin": "github.com/ONSdigital/go-ns/vendor/github.com/golang/snappy",
			"path": "github.com/golang/snappy",
<<<<<<< HEAD
			"revision": "346c09ef11b6fd9a6eb4e269d8b47aa4c9530694",
			"revisionTime": "2017-12-06T15:01:50Z"
=======
			"revision": "84ec91434eab3ba06a753895619f60ee0ccf6552",
			"revisionTime": "2017-11-27T12:13:36Z"
>>>>>>> bdfc149a
		},
		{
			"checksumSHA1": "yIkYzW7bzAD81zHyuCNmEj4+oxQ=",
			"path": "github.com/gopherjs/gopherjs/js",
			"revision": "444abdf920945de5d4a977b572bcc6c674d1e4eb",
			"revisionTime": "2017-11-02T03:40:23Z"
		},
		{
			"checksumSHA1": "g/V4qrXjUGG9B+e3hB+4NAYJ5Gs=",
			"path": "github.com/gorilla/context",
			"revision": "08b5f424b9271eedf6f9f0ce86cb9396ed337a42",
			"revisionTime": "2016-08-17T18:46:32Z"
		},
		{
			"checksumSHA1": "F0N5V10ap7J7/rAVRGa7QdmKqlU=",
			"path": "github.com/gorilla/mux",
			"revision": "7904d2e42e7ebbdb4a6eb3e57eb201b11df25c57",
			"revisionTime": "2017-12-04T16:11:14Z"
		},
		{
			"checksumSHA1": "0ZrwvB6KoGPj2PoDNSEJwxQ6Mog=",
			"origin": "github.com/aws/aws-sdk-go/vendor/github.com/jmespath/go-jmespath",
			"path": "github.com/jmespath/go-jmespath",
			"revision": "434bb9f6fc01e33df35232df61ea227c773ebcde",
			"revisionTime": "2017-11-09T19:38:13Z"
		},
		{
			"checksumSHA1": "Js/yx9fZ3+wH1wZpHNIxSTMIaCg=",
			"path": "github.com/jtolds/gls",
			"revision": "77f18212c9c7edc9bd6a33d383a7b545ce62f064",
			"revisionTime": "2017-05-03T22:40:06Z"
		},
		{
			"checksumSHA1": "OBvAHqWjdI4NQVAqTkcQAdTuCFY=",
			"origin": "github.com/ONSdigital/go-ns/vendor/github.com/justinas/alice",
			"path": "github.com/justinas/alice",
<<<<<<< HEAD
			"revision": "346c09ef11b6fd9a6eb4e269d8b47aa4c9530694",
			"revisionTime": "2017-12-06T15:01:50Z"
=======
			"revision": "84ec91434eab3ba06a753895619f60ee0ccf6552",
			"revisionTime": "2017-11-27T12:13:36Z"
>>>>>>> bdfc149a
		},
		{
			"checksumSHA1": "Jrjxy16tD9mUgr/jbhXwbHVeSa0=",
			"path": "github.com/kelseyhightower/envconfig",
			"revision": "462fda1f11d8cad3660e52737b8beefd27acfb3f",
			"revisionTime": "2017-09-18T16:15:10Z"
		},
		{
			"checksumSHA1": "hBgLmZ/4mCxmnH88mqFKBkpJFUY=",
			"origin": "github.com/ONSdigital/dp-filter/vendor/github.com/mgutz/ansi",
			"path": "github.com/mgutz/ansi",
<<<<<<< HEAD
			"revision": "346c09ef11b6fd9a6eb4e269d8b47aa4c9530694",
			"revisionTime": "2017-12-06T15:01:50Z"
=======
			"revision": "fc30e77e4c8205312aa370dba148ecd0bfdb73fb",
			"revisionTime": "2017-12-08T12:36:47Z"
>>>>>>> bdfc149a
		},
		{
			"checksumSHA1": "FGg99nQ56Fo3radSCuU1AeEUJug=",
			"origin": "github.com/ONSdigital/go-ns/vendor/github.com/pierrec/lz4",
			"path": "github.com/pierrec/lz4",
<<<<<<< HEAD
			"revision": "346c09ef11b6fd9a6eb4e269d8b47aa4c9530694",
			"revisionTime": "2017-12-06T15:01:50Z"
=======
			"revision": "84ec91434eab3ba06a753895619f60ee0ccf6552",
			"revisionTime": "2017-11-27T12:13:36Z"
>>>>>>> bdfc149a
		},
		{
			"checksumSHA1": "IT4sX58d+e8osXHV5U6YCSdB/uE=",
			"origin": "github.com/ONSdigital/go-ns/vendor/github.com/pierrec/xxHash/xxHash32",
			"path": "github.com/pierrec/xxHash/xxHash32",
<<<<<<< HEAD
			"revision": "346c09ef11b6fd9a6eb4e269d8b47aa4c9530694",
			"revisionTime": "2017-12-06T15:01:50Z"
		},
		{
			"checksumSHA1": "rJab1YdNhQooDiBWNnt7TLWPyBU=",
			"path": "github.com/pkg/errors",
			"revision": "c605e284fe17294bda444b34710735b29d1a9d90",
			"revisionTime": "2017-05-05T04:36:39Z"
=======
			"revision": "84ec91434eab3ba06a753895619f60ee0ccf6552",
			"revisionTime": "2017-11-27T12:13:36Z"
>>>>>>> bdfc149a
		},
		{
			"checksumSHA1": "KAzbLjI9MzW2tjfcAsK75lVRp6I=",
			"origin": "github.com/ONSdigital/go-ns/vendor/github.com/rcrowley/go-metrics",
			"path": "github.com/rcrowley/go-metrics",
<<<<<<< HEAD
			"revision": "346c09ef11b6fd9a6eb4e269d8b47aa4c9530694",
			"revisionTime": "2017-12-06T15:01:50Z"
		},
		{
			"checksumSHA1": "zmC8/3V4ls53DJlNTKDZwPSC/dA=",
			"path": "github.com/satori/go.uuid",
			"revision": "5bf94b69c6b68ee1b541973bb8e1144db23a194b",
			"revisionTime": "2017-03-21T23:07:31Z"
=======
			"revision": "84ec91434eab3ba06a753895619f60ee0ccf6552",
			"revisionTime": "2017-11-27T12:13:36Z"
>>>>>>> bdfc149a
		},
		{
			"checksumSHA1": "ozRFnFdTG0IjkTE0RkZn71XO4gw=",
			"path": "github.com/smartystreets/assertions",
			"revision": "0b37b35ec7434b77e77a4bb29b79677cced992ea",
			"revisionTime": "2017-09-25T17:21:51Z"
		},
		{
			"checksumSHA1": "Vzb+dEH/LTYbvr8RXHmt6xJHz04=",
			"path": "github.com/smartystreets/assertions/internal/go-render/render",
			"revision": "0b37b35ec7434b77e77a4bb29b79677cced992ea",
			"revisionTime": "2017-09-25T17:21:51Z"
		},
		{
			"checksumSHA1": "r6FauVdOTFnwYQgrKGFuWUbIAJE=",
			"path": "github.com/smartystreets/assertions/internal/oglematchers",
			"revision": "0b37b35ec7434b77e77a4bb29b79677cced992ea",
			"revisionTime": "2017-09-25T17:21:51Z"
		},
		{
			"checksumSHA1": "f4m09DHEetaanti/GqUJzyCBTaI=",
			"path": "github.com/smartystreets/goconvey/convey",
			"revision": "9e8dc3f972df6c8fcc0375ef492c24d0bb204857",
			"revisionTime": "2017-06-02T16:46:21Z"
		},
		{
			"checksumSHA1": "9LakndErFi5uCXtY1KWl0iRnT4c=",
			"path": "github.com/smartystreets/goconvey/convey/gotest",
			"revision": "9e8dc3f972df6c8fcc0375ef492c24d0bb204857",
			"revisionTime": "2017-06-02T16:46:21Z"
		},
		{
			"checksumSHA1": "FWDhk37bhAwZ2363D/L2xePwR64=",
			"path": "github.com/smartystreets/goconvey/convey/reporting",
			"revision": "9e8dc3f972df6c8fcc0375ef492c24d0bb204857",
			"revisionTime": "2017-06-02T16:46:21Z"
		}
	],
	"rootPath": "github.com/ONSdigital/dp-dataset-exporter"
}<|MERGE_RESOLUTION|>--- conflicted
+++ resolved
@@ -3,426 +3,349 @@
 	"ignore": "test",
 	"package": [
 		{
-<<<<<<< HEAD
-			"checksumSHA1": "aqNQysJj5SyC+mdpHhyQ6WsZi0s=",
-			"path": "github.com/ONSdigital/dp-filter/observation",
-			"revision": "da16cb0f366a16d371be95f4839d8275c2a3d7d9",
-			"revisionTime": "2017-11-22T14:20:34Z"
-=======
 			"checksumSHA1": "r24VuyI3UQiPu/XQv4MX+ot1nbk=",
 			"path": "github.com/ONSdigital/dp-filter/observation",
-			"revision": "6bcc8075c89167f5ba70b4416ffa55a052c3b4b9",
-			"revisionTime": "2017-12-11T14:15:05Z"
->>>>>>> bdfc149a
+			"revision": "294c3ae9e085f06983cffb84fe504519c772e1e0",
+			"revisionTime": "2017-12-12T12:31:12Z"
 		},
 		{
 			"checksumSHA1": "7S1sU5E949ABaVMbKBbzPkqmXbM=",
 			"path": "github.com/ONSdigital/dp-filter/observation/observationtest",
-			"revision": "fc30e77e4c8205312aa370dba148ecd0bfdb73fb",
-			"revisionTime": "2017-12-08T12:36:47Z"
+			"revision": "294c3ae9e085f06983cffb84fe504519c772e1e0",
+			"revisionTime": "2017-12-12T12:31:12Z"
 		},
 		{
 			"checksumSHA1": "WI5P8MbnHHGqzuQje+qFoQSUHgk=",
 			"path": "github.com/ONSdigital/go-ns/avro",
-<<<<<<< HEAD
-			"revision": "346c09ef11b6fd9a6eb4e269d8b47aa4c9530694",
-			"revisionTime": "2017-12-06T15:01:50Z"
+			"revision": "a7bfc7fcc7219d4ea390112a454749e6fdd3dc21",
+			"revisionTime": "2017-12-12T11:06:22Z"
 		},
 		{
 			"checksumSHA1": "zgQXB6EtoNdvUCvMjxA6U9cfDDI=",
 			"path": "github.com/ONSdigital/go-ns/clients/clientlog",
-			"revision": "4e4422f10d9ea7481d8ce6a47bd11f69396ace4a",
-			"revisionTime": "2017-12-06T08:36:01Z"
+			"revision": "a7bfc7fcc7219d4ea390112a454749e6fdd3dc21",
+			"revisionTime": "2017-12-12T11:06:22Z"
 		},
 		{
 			"checksumSHA1": "pntBePgosxS/wRKlWMQzbtmwcE0=",
 			"path": "github.com/ONSdigital/go-ns/clients/dataset",
 			"revision": "a7bfc7fcc7219d4ea390112a454749e6fdd3dc21",
 			"revisionTime": "2017-12-12T11:06:22Z"
-=======
-			"revision": "84ec91434eab3ba06a753895619f60ee0ccf6552",
-			"revisionTime": "2017-11-27T12:13:36Z"
->>>>>>> bdfc149a
 		},
 		{
 			"checksumSHA1": "ei+/RCSa0XO9v9rQxAh0uqyJ/28=",
 			"path": "github.com/ONSdigital/go-ns/handlers/healthcheck",
-<<<<<<< HEAD
-			"revision": "346c09ef11b6fd9a6eb4e269d8b47aa4c9530694",
-			"revisionTime": "2017-12-06T15:01:50Z"
-=======
-			"revision": "84ec91434eab3ba06a753895619f60ee0ccf6552",
-			"revisionTime": "2017-11-27T12:13:36Z"
->>>>>>> bdfc149a
+			"revision": "a7bfc7fcc7219d4ea390112a454749e6fdd3dc21",
+			"revisionTime": "2017-12-12T11:06:22Z"
 		},
 		{
 			"checksumSHA1": "J9OiPnhPHFPhQ+R+dq6LFj+dTxE=",
 			"path": "github.com/ONSdigital/go-ns/handlers/requestID",
-<<<<<<< HEAD
-			"revision": "346c09ef11b6fd9a6eb4e269d8b47aa4c9530694",
-			"revisionTime": "2017-12-06T15:01:50Z"
-=======
-			"revision": "84ec91434eab3ba06a753895619f60ee0ccf6552",
-			"revisionTime": "2017-11-27T12:13:36Z"
->>>>>>> bdfc149a
+			"revision": "a7bfc7fcc7219d4ea390112a454749e6fdd3dc21",
+			"revisionTime": "2017-12-12T11:06:22Z"
 		},
 		{
 			"checksumSHA1": "d0xkjPw9SKVWK1vDJqvD3HoFbnA=",
 			"path": "github.com/ONSdigital/go-ns/kafka",
-<<<<<<< HEAD
-			"revision": "346c09ef11b6fd9a6eb4e269d8b47aa4c9530694",
-			"revisionTime": "2017-12-06T15:01:50Z"
-=======
-			"revision": "84ec91434eab3ba06a753895619f60ee0ccf6552",
-			"revisionTime": "2017-11-27T12:13:36Z"
->>>>>>> bdfc149a
+			"revision": "a7bfc7fcc7219d4ea390112a454749e6fdd3dc21",
+			"revisionTime": "2017-12-12T11:06:22Z"
 		},
 		{
 			"checksumSHA1": "9ISFg1xnb4/WsxOIzhgAFe22LmU=",
 			"path": "github.com/ONSdigital/go-ns/kafka/kafkatest",
-<<<<<<< HEAD
-			"revision": "346c09ef11b6fd9a6eb4e269d8b47aa4c9530694",
-			"revisionTime": "2017-12-06T15:01:50Z"
-=======
-			"revision": "84ec91434eab3ba06a753895619f60ee0ccf6552",
-			"revisionTime": "2017-11-27T12:13:36Z"
->>>>>>> bdfc149a
+			"revision": "a7bfc7fcc7219d4ea390112a454749e6fdd3dc21",
+			"revisionTime": "2017-12-12T11:06:22Z"
 		},
 		{
 			"checksumSHA1": "AjbjbhFVAOP/1NU5HL+uy+X/yJo=",
 			"path": "github.com/ONSdigital/go-ns/log",
-<<<<<<< HEAD
-			"revision": "346c09ef11b6fd9a6eb4e269d8b47aa4c9530694",
-			"revisionTime": "2017-12-06T15:01:50Z"
+			"revision": "a7bfc7fcc7219d4ea390112a454749e6fdd3dc21",
+			"revisionTime": "2017-12-12T11:06:22Z"
 		},
 		{
 			"checksumSHA1": "Ohl8JaJRUL+/Y+NTL8y97PZlFfs=",
 			"path": "github.com/ONSdigital/go-ns/rhttp",
-			"revision": "4e4422f10d9ea7481d8ce6a47bd11f69396ace4a",
-			"revisionTime": "2017-12-06T08:36:01Z"
+			"revision": "a7bfc7fcc7219d4ea390112a454749e6fdd3dc21",
+			"revisionTime": "2017-12-12T11:06:22Z"
 		},
 		{
 			"checksumSHA1": "GQdzMpAMb42KQQ/GsJFSRU5dj1Y=",
 			"path": "github.com/ONSdigital/go-ns/server",
-			"revision": "346c09ef11b6fd9a6eb4e269d8b47aa4c9530694",
-			"revisionTime": "2017-12-06T15:01:50Z"
-=======
-			"revision": "84ec91434eab3ba06a753895619f60ee0ccf6552",
-			"revisionTime": "2017-11-27T12:13:36Z"
-		},
-		{
-			"checksumSHA1": "GQdzMpAMb42KQQ/GsJFSRU5dj1Y=",
-			"path": "github.com/ONSdigital/go-ns/server",
-			"revision": "84ec91434eab3ba06a753895619f60ee0ccf6552",
-			"revisionTime": "2017-11-27T12:13:36Z"
+			"revision": "a7bfc7fcc7219d4ea390112a454749e6fdd3dc21",
+			"revisionTime": "2017-12-12T11:06:22Z"
 		},
 		{
 			"checksumSHA1": "WjSWGeNopWuQ0sPZUtw2NmnlHLo=",
 			"path": "github.com/ONSdigital/golang-neo4j-bolt-driver",
-			"revision": "16dcd650308e45b9bd31802951900c8093f0191c",
-			"revisionTime": "2017-12-08T11:48:37Z"
+			"revision": "8758b21e0c8b3c79bc0eca4db0fc188906e89410",
+			"revisionTime": "2017-12-08T13:48:35Z"
 		},
 		{
 			"checksumSHA1": "FTqnhFuBw9Vh06jwKTQF2c7rml0=",
+			"origin": "github.com/ONSdigital/dp-filter/vendor/github.com/ONSdigital/golang-neo4j-bolt-driver/encoding",
 			"path": "github.com/ONSdigital/golang-neo4j-bolt-driver/encoding",
-			"revision": "16dcd650308e45b9bd31802951900c8093f0191c",
-			"revisionTime": "2017-12-08T11:48:37Z"
+			"revision": "294c3ae9e085f06983cffb84fe504519c772e1e0",
+			"revisionTime": "2017-12-12T12:31:12Z"
 		},
 		{
 			"checksumSHA1": "A4Cj2p77p0Q0iJYTPfMg3+ymbDs=",
+			"origin": "github.com/ONSdigital/dp-filter/vendor/github.com/ONSdigital/golang-neo4j-bolt-driver/errors",
 			"path": "github.com/ONSdigital/golang-neo4j-bolt-driver/errors",
-			"revision": "16dcd650308e45b9bd31802951900c8093f0191c",
-			"revisionTime": "2017-12-08T11:48:37Z"
+			"revision": "294c3ae9e085f06983cffb84fe504519c772e1e0",
+			"revisionTime": "2017-12-12T12:31:12Z"
 		},
 		{
 			"checksumSHA1": "cmsdmQr891JU29w8APk0Yg1Swas=",
+			"origin": "github.com/ONSdigital/dp-filter/vendor/github.com/ONSdigital/golang-neo4j-bolt-driver/log",
 			"path": "github.com/ONSdigital/golang-neo4j-bolt-driver/log",
-			"revision": "16dcd650308e45b9bd31802951900c8093f0191c",
-			"revisionTime": "2017-12-08T11:48:37Z"
+			"revision": "294c3ae9e085f06983cffb84fe504519c772e1e0",
+			"revisionTime": "2017-12-12T12:31:12Z"
 		},
 		{
 			"checksumSHA1": "WCUVztJBtOykxNRmk/Qa+mbJBlk=",
+			"origin": "github.com/ONSdigital/dp-filter/vendor/github.com/ONSdigital/golang-neo4j-bolt-driver/structures",
 			"path": "github.com/ONSdigital/golang-neo4j-bolt-driver/structures",
-			"revision": "16dcd650308e45b9bd31802951900c8093f0191c",
-			"revisionTime": "2017-12-08T11:48:37Z"
+			"revision": "294c3ae9e085f06983cffb84fe504519c772e1e0",
+			"revisionTime": "2017-12-12T12:31:12Z"
 		},
 		{
 			"checksumSHA1": "Jz9ShYvpqcvgORATMVBRVgEMskY=",
+			"origin": "github.com/ONSdigital/dp-filter/vendor/github.com/ONSdigital/golang-neo4j-bolt-driver/structures/graph",
 			"path": "github.com/ONSdigital/golang-neo4j-bolt-driver/structures/graph",
-			"revision": "16dcd650308e45b9bd31802951900c8093f0191c",
-			"revisionTime": "2017-12-08T11:48:37Z"
+			"revision": "294c3ae9e085f06983cffb84fe504519c772e1e0",
+			"revisionTime": "2017-12-12T12:31:12Z"
 		},
 		{
 			"checksumSHA1": "L8Ub/QM9+d1CC/csXwahYw85F3w=",
+			"origin": "github.com/ONSdigital/dp-filter/vendor/github.com/ONSdigital/golang-neo4j-bolt-driver/structures/messages",
 			"path": "github.com/ONSdigital/golang-neo4j-bolt-driver/structures/messages",
-			"revision": "16dcd650308e45b9bd31802951900c8093f0191c",
-			"revisionTime": "2017-12-08T11:48:37Z"
->>>>>>> bdfc149a
+			"revision": "294c3ae9e085f06983cffb84fe504519c772e1e0",
+			"revisionTime": "2017-12-12T12:31:12Z"
 		},
 		{
 			"checksumSHA1": "+Jp0tVXfQ1TM8T+oun82oJtME5U=",
 			"origin": "github.com/ONSdigital/go-ns/vendor/github.com/Shopify/sarama",
 			"path": "github.com/Shopify/sarama",
-<<<<<<< HEAD
-			"revision": "346c09ef11b6fd9a6eb4e269d8b47aa4c9530694",
-			"revisionTime": "2017-12-06T15:01:50Z"
-=======
-			"revision": "84ec91434eab3ba06a753895619f60ee0ccf6552",
-			"revisionTime": "2017-11-27T12:13:36Z"
->>>>>>> bdfc149a
-		},
-		{
-			"checksumSHA1": "1yWi/sgzK+3VyPnv2wDDr6F8obs=",
+			"revision": "a7bfc7fcc7219d4ea390112a454749e6fdd3dc21",
+			"revisionTime": "2017-12-12T11:06:22Z"
+		},
+		{
+			"checksumSHA1": "sApdWt8nEtaTapjFMDHLRo/8zUs=",
 			"path": "github.com/aws/aws-sdk-go/aws",
-			"revision": "434bb9f6fc01e33df35232df61ea227c773ebcde",
-			"revisionTime": "2017-11-09T19:38:13Z"
+			"revision": "52bbb79f3236949cc20bdac413da6f5102c3fe0c",
+			"revisionTime": "2017-11-30T03:17:26Z"
 		},
 		{
 			"checksumSHA1": "Y9W+4GimK4Fuxq+vyIskVYFRnX4=",
 			"path": "github.com/aws/aws-sdk-go/aws/awserr",
-			"revision": "434bb9f6fc01e33df35232df61ea227c773ebcde",
-			"revisionTime": "2017-11-09T19:38:13Z"
+			"revision": "52bbb79f3236949cc20bdac413da6f5102c3fe0c",
+			"revisionTime": "2017-11-30T03:17:26Z"
 		},
 		{
 			"checksumSHA1": "yyYr41HZ1Aq0hWc3J5ijXwYEcac=",
 			"path": "github.com/aws/aws-sdk-go/aws/awsutil",
-			"revision": "434bb9f6fc01e33df35232df61ea227c773ebcde",
-			"revisionTime": "2017-11-09T19:38:13Z"
-		},
-		{
-			"checksumSHA1": "slpNCdnZ2JbBr94ZHc/9UzOaP5A=",
+			"revision": "52bbb79f3236949cc20bdac413da6f5102c3fe0c",
+			"revisionTime": "2017-11-30T03:17:26Z"
+		},
+		{
+			"checksumSHA1": "9nE/FjZ4pYrT883KtV2/aI+Gayo=",
 			"path": "github.com/aws/aws-sdk-go/aws/client",
-			"revision": "434bb9f6fc01e33df35232df61ea227c773ebcde",
-			"revisionTime": "2017-11-09T19:38:13Z"
+			"revision": "52bbb79f3236949cc20bdac413da6f5102c3fe0c",
+			"revisionTime": "2017-11-30T03:17:26Z"
 		},
 		{
 			"checksumSHA1": "ieAJ+Cvp/PKv1LpUEnUXpc3OI6E=",
 			"path": "github.com/aws/aws-sdk-go/aws/client/metadata",
-			"revision": "434bb9f6fc01e33df35232df61ea227c773ebcde",
-			"revisionTime": "2017-11-09T19:38:13Z"
+			"revision": "52bbb79f3236949cc20bdac413da6f5102c3fe0c",
+			"revisionTime": "2017-11-30T03:17:26Z"
 		},
 		{
 			"checksumSHA1": "7/8j/q0TWtOgXyvEcv4B2Dhl00o=",
 			"path": "github.com/aws/aws-sdk-go/aws/corehandlers",
-			"revision": "434bb9f6fc01e33df35232df61ea227c773ebcde",
-			"revisionTime": "2017-11-09T19:38:13Z"
+			"revision": "52bbb79f3236949cc20bdac413da6f5102c3fe0c",
+			"revisionTime": "2017-11-30T03:17:26Z"
 		},
 		{
 			"checksumSHA1": "Y+cPwQL0dZMyqp3wI+KJWmA9KQ8=",
 			"path": "github.com/aws/aws-sdk-go/aws/credentials",
-			"revision": "434bb9f6fc01e33df35232df61ea227c773ebcde",
-			"revisionTime": "2017-11-09T19:38:13Z"
+			"revision": "52bbb79f3236949cc20bdac413da6f5102c3fe0c",
+			"revisionTime": "2017-11-30T03:17:26Z"
 		},
 		{
 			"checksumSHA1": "u3GOAJLmdvbuNUeUEcZSEAOeL/0=",
 			"path": "github.com/aws/aws-sdk-go/aws/credentials/ec2rolecreds",
-			"revision": "434bb9f6fc01e33df35232df61ea227c773ebcde",
-			"revisionTime": "2017-11-09T19:38:13Z"
+			"revision": "52bbb79f3236949cc20bdac413da6f5102c3fe0c",
+			"revisionTime": "2017-11-30T03:17:26Z"
 		},
 		{
 			"checksumSHA1": "NUJUTWlc1sV8b7WjfiYc4JZbXl0=",
 			"path": "github.com/aws/aws-sdk-go/aws/credentials/endpointcreds",
-			"revision": "434bb9f6fc01e33df35232df61ea227c773ebcde",
-			"revisionTime": "2017-11-09T19:38:13Z"
+			"revision": "52bbb79f3236949cc20bdac413da6f5102c3fe0c",
+			"revisionTime": "2017-11-30T03:17:26Z"
 		},
 		{
 			"checksumSHA1": "JEYqmF83O5n5bHkupAzA6STm0no=",
 			"path": "github.com/aws/aws-sdk-go/aws/credentials/stscreds",
-			"revision": "434bb9f6fc01e33df35232df61ea227c773ebcde",
-			"revisionTime": "2017-11-09T19:38:13Z"
+			"revision": "52bbb79f3236949cc20bdac413da6f5102c3fe0c",
+			"revisionTime": "2017-11-30T03:17:26Z"
 		},
 		{
 			"checksumSHA1": "ZdtYh3ZHSgP/WEIaqwJHTEhpkbs=",
 			"path": "github.com/aws/aws-sdk-go/aws/defaults",
-			"revision": "434bb9f6fc01e33df35232df61ea227c773ebcde",
-			"revisionTime": "2017-11-09T19:38:13Z"
+			"revision": "52bbb79f3236949cc20bdac413da6f5102c3fe0c",
+			"revisionTime": "2017-11-30T03:17:26Z"
 		},
 		{
 			"checksumSHA1": "/EXbk/z2TWjWc1Hvb4QYs3Wmhb8=",
 			"path": "github.com/aws/aws-sdk-go/aws/ec2metadata",
-			"revision": "434bb9f6fc01e33df35232df61ea227c773ebcde",
-			"revisionTime": "2017-11-09T19:38:13Z"
-		},
-		{
-			"checksumSHA1": "vVKUiiZzOwre3zlHIGcjFgjjR68=",
+			"revision": "52bbb79f3236949cc20bdac413da6f5102c3fe0c",
+			"revisionTime": "2017-11-30T03:17:26Z"
+		},
+		{
+			"checksumSHA1": "2Rcu4ZCsQkoBFN0NpveADCcES8Q=",
 			"path": "github.com/aws/aws-sdk-go/aws/endpoints",
-			"revision": "434bb9f6fc01e33df35232df61ea227c773ebcde",
-			"revisionTime": "2017-11-09T19:38:13Z"
-		},
-		{
-			"checksumSHA1": "OB2foQOM27puEGoW4+bM/K2KR5g=",
+			"revision": "52bbb79f3236949cc20bdac413da6f5102c3fe0c",
+			"revisionTime": "2017-11-30T03:17:26Z"
+		},
+		{
+			"checksumSHA1": "9GvAyILJ7g+VUg8Ef5DsT5GuYsg=",
 			"path": "github.com/aws/aws-sdk-go/aws/request",
-			"revision": "434bb9f6fc01e33df35232df61ea227c773ebcde",
-			"revisionTime": "2017-11-09T19:38:13Z"
+			"revision": "52bbb79f3236949cc20bdac413da6f5102c3fe0c",
+			"revisionTime": "2017-11-30T03:17:26Z"
 		},
 		{
 			"checksumSHA1": "HcGL4e6Uep4/80eCUI5xkcWjpQ0=",
 			"path": "github.com/aws/aws-sdk-go/aws/session",
-			"revision": "434bb9f6fc01e33df35232df61ea227c773ebcde",
-			"revisionTime": "2017-11-09T19:38:13Z"
-		},
-		{
-			"checksumSHA1": "yzP2WtJtlWQ07Yxlb8NUJREAUEU=",
+			"revision": "52bbb79f3236949cc20bdac413da6f5102c3fe0c",
+			"revisionTime": "2017-11-30T03:17:26Z"
+		},
+		{
+			"checksumSHA1": "iU00ZjhAml/13g+1YXT21IqoXqg=",
 			"path": "github.com/aws/aws-sdk-go/aws/signer/v4",
-			"revision": "434bb9f6fc01e33df35232df61ea227c773ebcde",
-			"revisionTime": "2017-11-09T19:38:13Z"
+			"revision": "52bbb79f3236949cc20bdac413da6f5102c3fe0c",
+			"revisionTime": "2017-11-30T03:17:26Z"
 		},
 		{
 			"checksumSHA1": "04ypv4x12l4q0TksA1zEVsmgpvw=",
 			"path": "github.com/aws/aws-sdk-go/internal/shareddefaults",
-			"revision": "434bb9f6fc01e33df35232df61ea227c773ebcde",
-			"revisionTime": "2017-11-09T19:38:13Z"
-		},
-		{
-			"checksumSHA1": "wk7EyvDaHwb5qqoOP/4d3cV0708=",
+			"revision": "52bbb79f3236949cc20bdac413da6f5102c3fe0c",
+			"revisionTime": "2017-11-30T03:17:26Z"
+		},
+		{
+			"checksumSHA1": "NStHCXEvYqG72GknZyv1jaKaeH0=",
 			"path": "github.com/aws/aws-sdk-go/private/protocol",
-			"revision": "434bb9f6fc01e33df35232df61ea227c773ebcde",
-			"revisionTime": "2017-11-09T19:38:13Z"
+			"revision": "52bbb79f3236949cc20bdac413da6f5102c3fe0c",
+			"revisionTime": "2017-11-30T03:17:26Z"
 		},
 		{
 			"checksumSHA1": "ZqY5RWavBLWTo6j9xqdyBEaNFRk=",
 			"path": "github.com/aws/aws-sdk-go/private/protocol/query",
-			"revision": "434bb9f6fc01e33df35232df61ea227c773ebcde",
-			"revisionTime": "2017-11-09T19:38:13Z"
+			"revision": "52bbb79f3236949cc20bdac413da6f5102c3fe0c",
+			"revisionTime": "2017-11-30T03:17:26Z"
 		},
 		{
 			"checksumSHA1": "9V1PvtFQ9MObZTc3sa86WcuOtOU=",
 			"path": "github.com/aws/aws-sdk-go/private/protocol/query/queryutil",
-			"revision": "434bb9f6fc01e33df35232df61ea227c773ebcde",
-			"revisionTime": "2017-11-09T19:38:13Z"
-		},
-		{
-			"checksumSHA1": "VCTh+dEaqqhog5ncy/WTt9+/gFM=",
+			"revision": "52bbb79f3236949cc20bdac413da6f5102c3fe0c",
+			"revisionTime": "2017-11-30T03:17:26Z"
+		},
+		{
+			"checksumSHA1": "pkeoOfZpHRvFG/AOZeTf0lwtsFg=",
 			"path": "github.com/aws/aws-sdk-go/private/protocol/rest",
-			"revision": "434bb9f6fc01e33df35232df61ea227c773ebcde",
-			"revisionTime": "2017-11-09T19:38:13Z"
+			"revision": "52bbb79f3236949cc20bdac413da6f5102c3fe0c",
+			"revisionTime": "2017-11-30T03:17:26Z"
 		},
 		{
 			"checksumSHA1": "ODo+ko8D6unAxZuN1jGzMcN4QCc=",
 			"path": "github.com/aws/aws-sdk-go/private/protocol/restxml",
-			"revision": "434bb9f6fc01e33df35232df61ea227c773ebcde",
-			"revisionTime": "2017-11-09T19:38:13Z"
+			"revision": "52bbb79f3236949cc20bdac413da6f5102c3fe0c",
+			"revisionTime": "2017-11-30T03:17:26Z"
 		},
 		{
 			"checksumSHA1": "0qYPUga28aQVkxZgBR3Z86AbGUQ=",
 			"path": "github.com/aws/aws-sdk-go/private/protocol/xml/xmlutil",
-			"revision": "434bb9f6fc01e33df35232df61ea227c773ebcde",
-			"revisionTime": "2017-11-09T19:38:13Z"
-		},
-		{
-			"checksumSHA1": "ZjWHq0sDldcDC+Zd/ZIBy5Oj3hI=",
+			"revision": "52bbb79f3236949cc20bdac413da6f5102c3fe0c",
+			"revisionTime": "2017-11-30T03:17:26Z"
+		},
+		{
+			"checksumSHA1": "TFFdPTzKEzgc1jNP27gJmEU/cOk=",
 			"path": "github.com/aws/aws-sdk-go/service/s3",
-			"revision": "434bb9f6fc01e33df35232df61ea227c773ebcde",
-			"revisionTime": "2017-11-09T19:38:13Z"
+			"revision": "52bbb79f3236949cc20bdac413da6f5102c3fe0c",
+			"revisionTime": "2017-11-30T03:17:26Z"
 		},
 		{
 			"checksumSHA1": "ZP6QI0X9BNKk8o1p3AyLfjabS20=",
 			"path": "github.com/aws/aws-sdk-go/service/s3/s3iface",
-			"revision": "434bb9f6fc01e33df35232df61ea227c773ebcde",
-			"revisionTime": "2017-11-09T19:38:13Z"
+			"revision": "52bbb79f3236949cc20bdac413da6f5102c3fe0c",
+			"revisionTime": "2017-11-30T03:17:26Z"
 		},
 		{
 			"checksumSHA1": "CP0wybfg6u8bYhVZS+nc/Xv9r8U=",
 			"path": "github.com/aws/aws-sdk-go/service/s3/s3manager",
-			"revision": "434bb9f6fc01e33df35232df61ea227c773ebcde",
-			"revisionTime": "2017-11-09T19:38:13Z"
+			"revision": "52bbb79f3236949cc20bdac413da6f5102c3fe0c",
+			"revisionTime": "2017-11-30T03:17:26Z"
 		},
 		{
 			"checksumSHA1": "d9vR1rl8kmJxJBwe00byziVFR/o=",
 			"path": "github.com/aws/aws-sdk-go/service/sts",
-			"revision": "434bb9f6fc01e33df35232df61ea227c773ebcde",
-			"revisionTime": "2017-11-09T19:38:13Z"
+			"revision": "52bbb79f3236949cc20bdac413da6f5102c3fe0c",
+			"revisionTime": "2017-11-30T03:17:26Z"
 		},
 		{
 			"checksumSHA1": "88PtOr8dvh0n877kqDsDVZ73MmY=",
 			"origin": "github.com/ONSdigital/go-ns/vendor/github.com/bsm/sarama-cluster",
 			"path": "github.com/bsm/sarama-cluster",
-<<<<<<< HEAD
-			"revision": "346c09ef11b6fd9a6eb4e269d8b47aa4c9530694",
-			"revisionTime": "2017-12-06T15:01:50Z"
-=======
-			"revision": "84ec91434eab3ba06a753895619f60ee0ccf6552",
-			"revisionTime": "2017-11-27T12:13:36Z"
->>>>>>> bdfc149a
+			"revision": "a7bfc7fcc7219d4ea390112a454749e6fdd3dc21",
+			"revisionTime": "2017-12-12T11:06:22Z"
 		},
 		{
 			"checksumSHA1": "7UT+dVVfOn8IA79ITFiGNMb2c/4=",
 			"origin": "github.com/ONSdigital/go-ns/vendor/github.com/davecgh/go-spew/spew",
 			"path": "github.com/davecgh/go-spew/spew",
-<<<<<<< HEAD
-			"revision": "346c09ef11b6fd9a6eb4e269d8b47aa4c9530694",
-			"revisionTime": "2017-12-06T15:01:50Z"
-=======
-			"revision": "84ec91434eab3ba06a753895619f60ee0ccf6552",
-			"revisionTime": "2017-11-27T12:13:36Z"
->>>>>>> bdfc149a
+			"revision": "a7bfc7fcc7219d4ea390112a454749e6fdd3dc21",
+			"revisionTime": "2017-12-12T11:06:22Z"
 		},
 		{
 			"checksumSHA1": "y2Kh4iPlgCPXSGTCcFpzePYdzzg=",
 			"origin": "github.com/ONSdigital/go-ns/vendor/github.com/eapache/go-resiliency/breaker",
 			"path": "github.com/eapache/go-resiliency/breaker",
-<<<<<<< HEAD
-			"revision": "346c09ef11b6fd9a6eb4e269d8b47aa4c9530694",
-			"revisionTime": "2017-12-06T15:01:50Z"
-=======
-			"revision": "84ec91434eab3ba06a753895619f60ee0ccf6552",
-			"revisionTime": "2017-11-27T12:13:36Z"
->>>>>>> bdfc149a
+			"revision": "a7bfc7fcc7219d4ea390112a454749e6fdd3dc21",
+			"revisionTime": "2017-12-12T11:06:22Z"
 		},
 		{
 			"checksumSHA1": "WHl96RVZlOOdF4Lb1OOadMpw8ls=",
 			"origin": "github.com/ONSdigital/go-ns/vendor/github.com/eapache/go-xerial-snappy",
 			"path": "github.com/eapache/go-xerial-snappy",
-<<<<<<< HEAD
-			"revision": "346c09ef11b6fd9a6eb4e269d8b47aa4c9530694",
-			"revisionTime": "2017-12-06T15:01:50Z"
-=======
-			"revision": "84ec91434eab3ba06a753895619f60ee0ccf6552",
-			"revisionTime": "2017-11-27T12:13:36Z"
->>>>>>> bdfc149a
+			"revision": "a7bfc7fcc7219d4ea390112a454749e6fdd3dc21",
+			"revisionTime": "2017-12-12T11:06:22Z"
 		},
 		{
 			"checksumSHA1": "oCCs6kDanizatplM5e/hX76busE=",
 			"origin": "github.com/ONSdigital/go-ns/vendor/github.com/eapache/queue",
 			"path": "github.com/eapache/queue",
-<<<<<<< HEAD
-			"revision": "346c09ef11b6fd9a6eb4e269d8b47aa4c9530694",
-			"revisionTime": "2017-12-06T15:01:50Z"
-=======
-			"revision": "84ec91434eab3ba06a753895619f60ee0ccf6552",
-			"revisionTime": "2017-11-27T12:13:36Z"
->>>>>>> bdfc149a
+			"revision": "a7bfc7fcc7219d4ea390112a454749e6fdd3dc21",
+			"revisionTime": "2017-12-12T11:06:22Z"
 		},
 		{
 			"checksumSHA1": "I6MnUzkLJt+sh73CodD0NKswFrs=",
 			"origin": "github.com/ONSdigital/go-ns/vendor/github.com/go-avro/avro",
 			"path": "github.com/go-avro/avro",
-<<<<<<< HEAD
-			"revision": "346c09ef11b6fd9a6eb4e269d8b47aa4c9530694",
-			"revisionTime": "2017-12-06T15:01:50Z"
-=======
-			"revision": "84ec91434eab3ba06a753895619f60ee0ccf6552",
-			"revisionTime": "2017-11-27T12:13:36Z"
->>>>>>> bdfc149a
+			"revision": "a7bfc7fcc7219d4ea390112a454749e6fdd3dc21",
+			"revisionTime": "2017-12-12T11:06:22Z"
 		},
 		{
 			"checksumSHA1": "VvZKmbuBN1QAG699KduTdmSPwA4=",
 			"origin": "github.com/aws/aws-sdk-go/vendor/github.com/go-ini/ini",
 			"path": "github.com/go-ini/ini",
-			"revision": "434bb9f6fc01e33df35232df61ea227c773ebcde",
-			"revisionTime": "2017-11-09T19:38:13Z"
+			"revision": "52bbb79f3236949cc20bdac413da6f5102c3fe0c",
+			"revisionTime": "2017-11-30T03:17:26Z"
 		},
 		{
 			"checksumSHA1": "p/8vSviYF91gFflhrt5vkyksroo=",
 			"origin": "github.com/ONSdigital/go-ns/vendor/github.com/golang/snappy",
 			"path": "github.com/golang/snappy",
-<<<<<<< HEAD
-			"revision": "346c09ef11b6fd9a6eb4e269d8b47aa4c9530694",
-			"revisionTime": "2017-12-06T15:01:50Z"
-=======
-			"revision": "84ec91434eab3ba06a753895619f60ee0ccf6552",
-			"revisionTime": "2017-11-27T12:13:36Z"
->>>>>>> bdfc149a
+			"revision": "a7bfc7fcc7219d4ea390112a454749e6fdd3dc21",
+			"revisionTime": "2017-12-12T11:06:22Z"
 		},
 		{
 			"checksumSHA1": "yIkYzW7bzAD81zHyuCNmEj4+oxQ=",
@@ -437,17 +360,17 @@
 			"revisionTime": "2016-08-17T18:46:32Z"
 		},
 		{
-			"checksumSHA1": "F0N5V10ap7J7/rAVRGa7QdmKqlU=",
+			"checksumSHA1": "hIbmXmNbwyP44fi1hh6zJrMcYws=",
 			"path": "github.com/gorilla/mux",
-			"revision": "7904d2e42e7ebbdb4a6eb3e57eb201b11df25c57",
-			"revisionTime": "2017-12-04T16:11:14Z"
+			"revision": "ac112f7d75a0714af1bd86ab17749b31f7809640",
+			"revisionTime": "2017-07-03T15:07:09Z"
 		},
 		{
 			"checksumSHA1": "0ZrwvB6KoGPj2PoDNSEJwxQ6Mog=",
 			"origin": "github.com/aws/aws-sdk-go/vendor/github.com/jmespath/go-jmespath",
 			"path": "github.com/jmespath/go-jmespath",
-			"revision": "434bb9f6fc01e33df35232df61ea227c773ebcde",
-			"revisionTime": "2017-11-09T19:38:13Z"
+			"revision": "52bbb79f3236949cc20bdac413da6f5102c3fe0c",
+			"revisionTime": "2017-11-30T03:17:26Z"
 		},
 		{
 			"checksumSHA1": "Js/yx9fZ3+wH1wZpHNIxSTMIaCg=",
@@ -459,13 +382,8 @@
 			"checksumSHA1": "OBvAHqWjdI4NQVAqTkcQAdTuCFY=",
 			"origin": "github.com/ONSdigital/go-ns/vendor/github.com/justinas/alice",
 			"path": "github.com/justinas/alice",
-<<<<<<< HEAD
-			"revision": "346c09ef11b6fd9a6eb4e269d8b47aa4c9530694",
-			"revisionTime": "2017-12-06T15:01:50Z"
-=======
-			"revision": "84ec91434eab3ba06a753895619f60ee0ccf6552",
-			"revisionTime": "2017-11-27T12:13:36Z"
->>>>>>> bdfc149a
+			"revision": "a7bfc7fcc7219d4ea390112a454749e6fdd3dc21",
+			"revisionTime": "2017-12-12T11:06:22Z"
 		},
 		{
 			"checksumSHA1": "Jrjxy16tD9mUgr/jbhXwbHVeSa0=",
@@ -477,97 +395,77 @@
 			"checksumSHA1": "hBgLmZ/4mCxmnH88mqFKBkpJFUY=",
 			"origin": "github.com/ONSdigital/dp-filter/vendor/github.com/mgutz/ansi",
 			"path": "github.com/mgutz/ansi",
-<<<<<<< HEAD
-			"revision": "346c09ef11b6fd9a6eb4e269d8b47aa4c9530694",
-			"revisionTime": "2017-12-06T15:01:50Z"
-=======
-			"revision": "fc30e77e4c8205312aa370dba148ecd0bfdb73fb",
-			"revisionTime": "2017-12-08T12:36:47Z"
->>>>>>> bdfc149a
+			"revision": "294c3ae9e085f06983cffb84fe504519c772e1e0",
+			"revisionTime": "2017-12-12T12:31:12Z"
 		},
 		{
 			"checksumSHA1": "FGg99nQ56Fo3radSCuU1AeEUJug=",
 			"origin": "github.com/ONSdigital/go-ns/vendor/github.com/pierrec/lz4",
 			"path": "github.com/pierrec/lz4",
-<<<<<<< HEAD
-			"revision": "346c09ef11b6fd9a6eb4e269d8b47aa4c9530694",
-			"revisionTime": "2017-12-06T15:01:50Z"
-=======
-			"revision": "84ec91434eab3ba06a753895619f60ee0ccf6552",
-			"revisionTime": "2017-11-27T12:13:36Z"
->>>>>>> bdfc149a
+			"revision": "a7bfc7fcc7219d4ea390112a454749e6fdd3dc21",
+			"revisionTime": "2017-12-12T11:06:22Z"
 		},
 		{
 			"checksumSHA1": "IT4sX58d+e8osXHV5U6YCSdB/uE=",
 			"origin": "github.com/ONSdigital/go-ns/vendor/github.com/pierrec/xxHash/xxHash32",
 			"path": "github.com/pierrec/xxHash/xxHash32",
-<<<<<<< HEAD
-			"revision": "346c09ef11b6fd9a6eb4e269d8b47aa4c9530694",
-			"revisionTime": "2017-12-06T15:01:50Z"
+			"revision": "a7bfc7fcc7219d4ea390112a454749e6fdd3dc21",
+			"revisionTime": "2017-12-12T11:06:22Z"
 		},
 		{
 			"checksumSHA1": "rJab1YdNhQooDiBWNnt7TLWPyBU=",
 			"path": "github.com/pkg/errors",
 			"revision": "c605e284fe17294bda444b34710735b29d1a9d90",
 			"revisionTime": "2017-05-05T04:36:39Z"
-=======
-			"revision": "84ec91434eab3ba06a753895619f60ee0ccf6552",
-			"revisionTime": "2017-11-27T12:13:36Z"
->>>>>>> bdfc149a
 		},
 		{
 			"checksumSHA1": "KAzbLjI9MzW2tjfcAsK75lVRp6I=",
 			"origin": "github.com/ONSdigital/go-ns/vendor/github.com/rcrowley/go-metrics",
 			"path": "github.com/rcrowley/go-metrics",
-<<<<<<< HEAD
-			"revision": "346c09ef11b6fd9a6eb4e269d8b47aa4c9530694",
-			"revisionTime": "2017-12-06T15:01:50Z"
+			"revision": "a7bfc7fcc7219d4ea390112a454749e6fdd3dc21",
+			"revisionTime": "2017-12-12T11:06:22Z"
 		},
 		{
 			"checksumSHA1": "zmC8/3V4ls53DJlNTKDZwPSC/dA=",
 			"path": "github.com/satori/go.uuid",
 			"revision": "5bf94b69c6b68ee1b541973bb8e1144db23a194b",
 			"revisionTime": "2017-03-21T23:07:31Z"
-=======
-			"revision": "84ec91434eab3ba06a753895619f60ee0ccf6552",
-			"revisionTime": "2017-11-27T12:13:36Z"
->>>>>>> bdfc149a
-		},
-		{
-			"checksumSHA1": "ozRFnFdTG0IjkTE0RkZn71XO4gw=",
+		},
+		{
+			"checksumSHA1": "AikWjAOvWHSJ8G1iU+wNReZnyCk=",
 			"path": "github.com/smartystreets/assertions",
-			"revision": "0b37b35ec7434b77e77a4bb29b79677cced992ea",
-			"revisionTime": "2017-09-25T17:21:51Z"
+			"revision": "4ea54c1f28ad3ae597e76607dea3871fa177e263",
+			"revisionTime": "2017-06-07T22:27:57Z"
 		},
 		{
 			"checksumSHA1": "Vzb+dEH/LTYbvr8RXHmt6xJHz04=",
 			"path": "github.com/smartystreets/assertions/internal/go-render/render",
-			"revision": "0b37b35ec7434b77e77a4bb29b79677cced992ea",
-			"revisionTime": "2017-09-25T17:21:51Z"
+			"revision": "4ea54c1f28ad3ae597e76607dea3871fa177e263",
+			"revisionTime": "2017-06-07T22:27:57Z"
 		},
 		{
 			"checksumSHA1": "r6FauVdOTFnwYQgrKGFuWUbIAJE=",
 			"path": "github.com/smartystreets/assertions/internal/oglematchers",
-			"revision": "0b37b35ec7434b77e77a4bb29b79677cced992ea",
-			"revisionTime": "2017-09-25T17:21:51Z"
+			"revision": "4ea54c1f28ad3ae597e76607dea3871fa177e263",
+			"revisionTime": "2017-06-07T22:27:57Z"
 		},
 		{
 			"checksumSHA1": "f4m09DHEetaanti/GqUJzyCBTaI=",
 			"path": "github.com/smartystreets/goconvey/convey",
-			"revision": "9e8dc3f972df6c8fcc0375ef492c24d0bb204857",
-			"revisionTime": "2017-06-02T16:46:21Z"
+			"revision": "e5b2b7c9111590d019a696c7800593f666e1a7f4",
+			"revisionTime": "2017-08-25T22:14:26Z"
 		},
 		{
 			"checksumSHA1": "9LakndErFi5uCXtY1KWl0iRnT4c=",
 			"path": "github.com/smartystreets/goconvey/convey/gotest",
-			"revision": "9e8dc3f972df6c8fcc0375ef492c24d0bb204857",
-			"revisionTime": "2017-06-02T16:46:21Z"
+			"revision": "e5b2b7c9111590d019a696c7800593f666e1a7f4",
+			"revisionTime": "2017-08-25T22:14:26Z"
 		},
 		{
 			"checksumSHA1": "FWDhk37bhAwZ2363D/L2xePwR64=",
 			"path": "github.com/smartystreets/goconvey/convey/reporting",
-			"revision": "9e8dc3f972df6c8fcc0375ef492c24d0bb204857",
-			"revisionTime": "2017-06-02T16:46:21Z"
+			"revision": "e5b2b7c9111590d019a696c7800593f666e1a7f4",
+			"revisionTime": "2017-08-25T22:14:26Z"
 		}
 	],
 	"rootPath": "github.com/ONSdigital/dp-dataset-exporter"
