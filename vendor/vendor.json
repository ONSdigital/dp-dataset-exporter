{
	"comment": "",
	"ignore": "test",
	"package": [
		{
			"checksumSHA1": "qhFKyZRRovlrhBNLfxRZPG2IlWE=",
			"path": "github.com/ONSdigital/dp-filter/observation",
			"revision": "f56797ab6de5f156eec979f304eee91872e00234",
			"revisionTime": "2018-06-06T07:52:38Z"
		},
		{
			"checksumSHA1": "Y2c7VzzVtF7hubSrnyYZHsvFVDs=",
			"path": "github.com/ONSdigital/dp-filter/observation/observationtest",
			"revision": "f56797ab6de5f156eec979f304eee91872e00234",
			"revisionTime": "2018-06-06T07:52:38Z"
		},
		{
			"checksumSHA1": "9LfiZTadna8+cENwW0AFNp1pJH4=",
			"path": "github.com/ONSdigital/go-ns/avro",
			"revision": "d2edf917adf7de35c20355ad41cc9d902e62e066",
			"revisionTime": "2018-06-12T16:36:09Z"
		},
		{
			"checksumSHA1": "+rsjNtumZUdoJ5k3D6TI8+RkkTU=",
			"path": "github.com/ONSdigital/go-ns/clients/clientlog",
			"revision": "d2edf917adf7de35c20355ad41cc9d902e62e066",
			"revisionTime": "2018-06-12T16:36:09Z"
		},
		{
			"checksumSHA1": "IwaQ5YclxcmNxigf8IoWFHsMSNo=",
			"path": "github.com/ONSdigital/go-ns/clients/dataset",
			"revision": "d2edf917adf7de35c20355ad41cc9d902e62e066",
			"revisionTime": "2018-06-12T16:36:09Z"
		},
		{
			"checksumSHA1": "zcGFJ7e53wqtfodnorq4kRWKg3k=",
			"path": "github.com/ONSdigital/go-ns/clients/filter",
			"revision": "d2edf917adf7de35c20355ad41cc9d902e62e066",
			"revisionTime": "2018-06-12T16:36:09Z"
		},
		{
			"checksumSHA1": "8GX4z3tt4e6rXHJtJv8q8YZrFwk=",
			"path": "github.com/ONSdigital/go-ns/common",
<<<<<<< HEAD
			"revision": "d2edf917adf7de35c20355ad41cc9d902e62e066",
			"revisionTime": "2018-06-12T16:36:09Z"
=======
			"revision": "3fdd13a161b0d6221b2405cce8bbe5ec69168ab7",
			"revisionTime": "2018-07-05T11:25:05Z"
		},
		{
			"checksumSHA1": "J9OiPnhPHFPhQ+R+dq6LFj+dTxE=",
			"path": "github.com/ONSdigital/go-ns/handlers/requestID",
			"revision": "02d3d2f2e96f4d8583192a90d6c8e6932d8ff7b6",
			"revisionTime": "2017-12-21T09:34:27Z"
>>>>>>> 91e07579
		},
		{
			"checksumSHA1": "oOqqJft8oaSDaTrAemKy2WPOmCA=",
			"path": "github.com/ONSdigital/go-ns/common/commontest",
			"revision": "d2edf917adf7de35c20355ad41cc9d902e62e066",
			"revisionTime": "2018-06-12T16:36:09Z"
		},
		{
			"checksumSHA1": "Vjyl/gfY0qx2lW9te3Ieb5HV3/s=",
			"path": "github.com/ONSdigital/go-ns/handlers/requestID",
			"revision": "d2edf917adf7de35c20355ad41cc9d902e62e066",
			"revisionTime": "2018-06-12T16:36:09Z"
		},
		{
			"checksumSHA1": "wIYbelWEcrOcrlS2PmtlmQiWooU=",
			"path": "github.com/ONSdigital/go-ns/healthcheck",
			"revision": "0b42d590dce27894e28b1dbf702e53a26edf34c1",
			"revisionTime": "2018-07-02T06:26:24Z"
		},
		{
			"checksumSHA1": "xZ65VJGAQtKSh9gCmPY+5K96zho=",
			"path": "github.com/ONSdigital/go-ns/kafka",
			"revision": "e0634c18621b26adafa7cad916d1d9db5b85015d",
			"revisionTime": "2018-06-25T14:45:54Z"
		},
		{
			"checksumSHA1": "rUQBRQ/Q0xXAtfFAr1TH/YWA2o4=",
			"path": "github.com/ONSdigital/go-ns/kafka/kafkatest",
			"revision": "e0634c18621b26adafa7cad916d1d9db5b85015d",
			"revisionTime": "2018-06-25T14:45:54Z"
		},
		{
<<<<<<< HEAD
			"checksumSHA1": "zweOCyY88nrKJoFgcmGLv2a6O3U=",
			"path": "github.com/ONSdigital/go-ns/log",
			"revision": "d2edf917adf7de35c20355ad41cc9d902e62e066",
			"revisionTime": "2018-06-12T16:36:09Z"
=======
			"checksumSHA1": "g9flYl+PBs6cYflFY3EpG6IcJGM=",
			"path": "github.com/ONSdigital/go-ns/log",
			"revision": "3fdd13a161b0d6221b2405cce8bbe5ec69168ab7",
			"revisionTime": "2018-07-05T11:25:05Z"
>>>>>>> 91e07579
		},
		{
			"checksumSHA1": "ZXfEqZ/3ekHfv7QKSUO+av7SEWA=",
			"path": "github.com/ONSdigital/go-ns/neo4j",
			"revision": "d2edf917adf7de35c20355ad41cc9d902e62e066",
			"revisionTime": "2018-06-12T16:36:09Z"
		},
		{
			"checksumSHA1": "Q0yXst+MpStLo6iPp3FJkZWdWqQ=",
			"path": "github.com/ONSdigital/go-ns/rchttp",
			"revision": "d2edf917adf7de35c20355ad41cc9d902e62e066",
			"revisionTime": "2018-06-12T16:36:09Z"
		},
		{
			"checksumSHA1": "Ohl8JaJRUL+/Y+NTL8y97PZlFfs=",
			"path": "github.com/ONSdigital/go-ns/rhttp",
			"revision": "d2edf917adf7de35c20355ad41cc9d902e62e066",
			"revisionTime": "2018-06-12T16:36:09Z"
		},
		{
			"checksumSHA1": "GQdzMpAMb42KQQ/GsJFSRU5dj1Y=",
			"path": "github.com/ONSdigital/go-ns/server",
			"revision": "d2edf917adf7de35c20355ad41cc9d902e62e066",
			"revisionTime": "2018-06-12T16:36:09Z"
		},
		{
			"checksumSHA1": "w1sdmdfk217GHSl8fn4WKV9ZFsY=",
			"path": "github.com/ONSdigital/go-ns/vault",
			"revision": "d2edf917adf7de35c20355ad41cc9d902e62e066",
			"revisionTime": "2018-06-12T16:36:09Z"
		},
		{
			"checksumSHA1": "71xgXVQ5SyGszJmnt9cLnm2Uvlo=",
			"path": "github.com/ONSdigital/s3crypto",
			"revision": "e360b5d0d9010760866d460267937ae8022c838f",
			"revisionTime": "2018-06-26T09:21:39Z"
		},
		{
			"checksumSHA1": "+Jp0tVXfQ1TM8T+oun82oJtME5U=",
			"origin": "github.com/ONSdigital/go-ns/vendor/github.com/Shopify/sarama",
			"path": "github.com/Shopify/sarama",
			"revision": "02d3d2f2e96f4d8583192a90d6c8e6932d8ff7b6",
			"revisionTime": "2017-12-21T09:34:27Z"
		},
		{
			"checksumSHA1": "zrW2b0liD5UpOFil/Nj7wa7Sp9A=",
			"path": "github.com/aws/aws-sdk-go/aws",
			"revision": "d0cb8551ac28d362e77ea475e5b7b2ebaec06b6b",
			"revisionTime": "2017-12-21T23:52:18Z"
		},
		{
			"checksumSHA1": "Y9W+4GimK4Fuxq+vyIskVYFRnX4=",
			"path": "github.com/aws/aws-sdk-go/aws/awserr",
			"revision": "d0cb8551ac28d362e77ea475e5b7b2ebaec06b6b",
			"revisionTime": "2017-12-21T23:52:18Z"
		},
		{
			"checksumSHA1": "yyYr41HZ1Aq0hWc3J5ijXwYEcac=",
			"path": "github.com/aws/aws-sdk-go/aws/awsutil",
			"revision": "d0cb8551ac28d362e77ea475e5b7b2ebaec06b6b",
			"revisionTime": "2017-12-21T23:52:18Z"
		},
		{
			"checksumSHA1": "9nE/FjZ4pYrT883KtV2/aI+Gayo=",
			"path": "github.com/aws/aws-sdk-go/aws/client",
			"revision": "d0cb8551ac28d362e77ea475e5b7b2ebaec06b6b",
			"revisionTime": "2017-12-21T23:52:18Z"
		},
		{
			"checksumSHA1": "ieAJ+Cvp/PKv1LpUEnUXpc3OI6E=",
			"path": "github.com/aws/aws-sdk-go/aws/client/metadata",
			"revision": "d0cb8551ac28d362e77ea475e5b7b2ebaec06b6b",
			"revisionTime": "2017-12-21T23:52:18Z"
		},
		{
			"checksumSHA1": "7/8j/q0TWtOgXyvEcv4B2Dhl00o=",
			"path": "github.com/aws/aws-sdk-go/aws/corehandlers",
			"revision": "d0cb8551ac28d362e77ea475e5b7b2ebaec06b6b",
			"revisionTime": "2017-12-21T23:52:18Z"
		},
		{
			"checksumSHA1": "Y+cPwQL0dZMyqp3wI+KJWmA9KQ8=",
			"path": "github.com/aws/aws-sdk-go/aws/credentials",
			"revision": "d0cb8551ac28d362e77ea475e5b7b2ebaec06b6b",
			"revisionTime": "2017-12-21T23:52:18Z"
		},
		{
			"checksumSHA1": "u3GOAJLmdvbuNUeUEcZSEAOeL/0=",
			"path": "github.com/aws/aws-sdk-go/aws/credentials/ec2rolecreds",
			"revision": "d0cb8551ac28d362e77ea475e5b7b2ebaec06b6b",
			"revisionTime": "2017-12-21T23:52:18Z"
		},
		{
			"checksumSHA1": "NUJUTWlc1sV8b7WjfiYc4JZbXl0=",
			"path": "github.com/aws/aws-sdk-go/aws/credentials/endpointcreds",
			"revision": "d0cb8551ac28d362e77ea475e5b7b2ebaec06b6b",
			"revisionTime": "2017-12-21T23:52:18Z"
		},
		{
			"checksumSHA1": "JEYqmF83O5n5bHkupAzA6STm0no=",
			"path": "github.com/aws/aws-sdk-go/aws/credentials/stscreds",
			"revision": "d0cb8551ac28d362e77ea475e5b7b2ebaec06b6b",
			"revisionTime": "2017-12-21T23:52:18Z"
		},
		{
			"checksumSHA1": "OnU/n7R33oYXiB4SAGd5pK7I0Bs=",
			"path": "github.com/aws/aws-sdk-go/aws/defaults",
			"revision": "d0cb8551ac28d362e77ea475e5b7b2ebaec06b6b",
			"revisionTime": "2017-12-21T23:52:18Z"
		},
		{
			"checksumSHA1": "/EXbk/z2TWjWc1Hvb4QYs3Wmhb8=",
			"path": "github.com/aws/aws-sdk-go/aws/ec2metadata",
			"revision": "d0cb8551ac28d362e77ea475e5b7b2ebaec06b6b",
			"revisionTime": "2017-12-21T23:52:18Z"
		},
		{
			"checksumSHA1": "aOgB3+hNeX2svLhaX373ToSkhTg=",
			"path": "github.com/aws/aws-sdk-go/aws/endpoints",
			"revision": "d0cb8551ac28d362e77ea475e5b7b2ebaec06b6b",
			"revisionTime": "2017-12-21T23:52:18Z"
		},
		{
			"checksumSHA1": "9GvAyILJ7g+VUg8Ef5DsT5GuYsg=",
			"path": "github.com/aws/aws-sdk-go/aws/request",
			"revision": "d0cb8551ac28d362e77ea475e5b7b2ebaec06b6b",
			"revisionTime": "2017-12-21T23:52:18Z"
		},
		{
			"checksumSHA1": "HcGL4e6Uep4/80eCUI5xkcWjpQ0=",
			"path": "github.com/aws/aws-sdk-go/aws/session",
			"revision": "d0cb8551ac28d362e77ea475e5b7b2ebaec06b6b",
			"revisionTime": "2017-12-21T23:52:18Z"
		},
		{
			"checksumSHA1": "iU00ZjhAml/13g+1YXT21IqoXqg=",
			"path": "github.com/aws/aws-sdk-go/aws/signer/v4",
			"revision": "d0cb8551ac28d362e77ea475e5b7b2ebaec06b6b",
			"revisionTime": "2017-12-21T23:52:18Z"
		},
		{
			"checksumSHA1": "04ypv4x12l4q0TksA1zEVsmgpvw=",
			"path": "github.com/aws/aws-sdk-go/internal/shareddefaults",
			"revision": "d0cb8551ac28d362e77ea475e5b7b2ebaec06b6b",
			"revisionTime": "2017-12-21T23:52:18Z"
		},
		{
			"checksumSHA1": "NStHCXEvYqG72GknZyv1jaKaeH0=",
			"path": "github.com/aws/aws-sdk-go/private/protocol",
			"revision": "d0cb8551ac28d362e77ea475e5b7b2ebaec06b6b",
			"revisionTime": "2017-12-21T23:52:18Z"
		},
		{
			"checksumSHA1": "ZqY5RWavBLWTo6j9xqdyBEaNFRk=",
			"path": "github.com/aws/aws-sdk-go/private/protocol/query",
			"revision": "d0cb8551ac28d362e77ea475e5b7b2ebaec06b6b",
			"revisionTime": "2017-12-21T23:52:18Z"
		},
		{
			"checksumSHA1": "9V1PvtFQ9MObZTc3sa86WcuOtOU=",
			"path": "github.com/aws/aws-sdk-go/private/protocol/query/queryutil",
			"revision": "d0cb8551ac28d362e77ea475e5b7b2ebaec06b6b",
			"revisionTime": "2017-12-21T23:52:18Z"
		},
		{
			"checksumSHA1": "pkeoOfZpHRvFG/AOZeTf0lwtsFg=",
			"path": "github.com/aws/aws-sdk-go/private/protocol/rest",
			"revision": "d0cb8551ac28d362e77ea475e5b7b2ebaec06b6b",
			"revisionTime": "2017-12-21T23:52:18Z"
		},
		{
			"checksumSHA1": "ODo+ko8D6unAxZuN1jGzMcN4QCc=",
			"path": "github.com/aws/aws-sdk-go/private/protocol/restxml",
			"revision": "d0cb8551ac28d362e77ea475e5b7b2ebaec06b6b",
			"revisionTime": "2017-12-21T23:52:18Z"
		},
		{
			"checksumSHA1": "0qYPUga28aQVkxZgBR3Z86AbGUQ=",
			"path": "github.com/aws/aws-sdk-go/private/protocol/xml/xmlutil",
			"revision": "d0cb8551ac28d362e77ea475e5b7b2ebaec06b6b",
			"revisionTime": "2017-12-21T23:52:18Z"
		},
		{
			"checksumSHA1": "sCaHoPWsJXRHFbilUKwN71qFTOI=",
			"path": "github.com/aws/aws-sdk-go/service/s3",
			"revision": "d0cb8551ac28d362e77ea475e5b7b2ebaec06b6b",
			"revisionTime": "2017-12-21T23:52:18Z"
		},
		{
			"checksumSHA1": "ZP6QI0X9BNKk8o1p3AyLfjabS20=",
			"path": "github.com/aws/aws-sdk-go/service/s3/s3iface",
			"revision": "d0cb8551ac28d362e77ea475e5b7b2ebaec06b6b",
			"revisionTime": "2017-12-21T23:52:18Z"
		},
		{
			"checksumSHA1": "eB1OG/NqKVf5wjg5JvchWXzJ6s0=",
			"path": "github.com/aws/aws-sdk-go/service/s3/s3manager",
			"revision": "d0cb8551ac28d362e77ea475e5b7b2ebaec06b6b",
			"revisionTime": "2017-12-21T23:52:18Z"
		},
		{
			"checksumSHA1": "W1oFtpaT4TWIIJrAvFcn/XdcT7g=",
			"path": "github.com/aws/aws-sdk-go/service/sts",
			"revision": "d0cb8551ac28d362e77ea475e5b7b2ebaec06b6b",
			"revisionTime": "2017-12-21T23:52:18Z"
		},
		{
			"checksumSHA1": "88PtOr8dvh0n877kqDsDVZ73MmY=",
			"origin": "github.com/ONSdigital/go-ns/vendor/github.com/bsm/sarama-cluster",
			"path": "github.com/bsm/sarama-cluster",
			"revision": "02d3d2f2e96f4d8583192a90d6c8e6932d8ff7b6",
			"revisionTime": "2017-12-21T09:34:27Z"
		},
		{
			"checksumSHA1": "7UT+dVVfOn8IA79ITFiGNMb2c/4=",
			"origin": "github.com/ONSdigital/go-ns/vendor/github.com/davecgh/go-spew/spew",
			"path": "github.com/davecgh/go-spew/spew",
			"revision": "02d3d2f2e96f4d8583192a90d6c8e6932d8ff7b6",
			"revisionTime": "2017-12-21T09:34:27Z"
		},
		{
			"checksumSHA1": "y2Kh4iPlgCPXSGTCcFpzePYdzzg=",
			"origin": "github.com/ONSdigital/go-ns/vendor/github.com/eapache/go-resiliency/breaker",
			"path": "github.com/eapache/go-resiliency/breaker",
			"revision": "02d3d2f2e96f4d8583192a90d6c8e6932d8ff7b6",
			"revisionTime": "2017-12-21T09:34:27Z"
		},
		{
			"checksumSHA1": "WHl96RVZlOOdF4Lb1OOadMpw8ls=",
			"origin": "github.com/ONSdigital/go-ns/vendor/github.com/eapache/go-xerial-snappy",
			"path": "github.com/eapache/go-xerial-snappy",
			"revision": "02d3d2f2e96f4d8583192a90d6c8e6932d8ff7b6",
			"revisionTime": "2017-12-21T09:34:27Z"
		},
		{
			"checksumSHA1": "oCCs6kDanizatplM5e/hX76busE=",
			"origin": "github.com/ONSdigital/go-ns/vendor/github.com/eapache/queue",
			"path": "github.com/eapache/queue",
			"revision": "02d3d2f2e96f4d8583192a90d6c8e6932d8ff7b6",
			"revisionTime": "2017-12-21T09:34:27Z"
		},
		{
			"checksumSHA1": "5BP5xofo0GoFi6FtgqFFbmHyUKI=",
			"origin": "github.com/ONSdigital/go-ns/vendor/github.com/fatih/structs",
			"path": "github.com/fatih/structs",
			"revision": "15f1b42c2d66ad2881fe4497cfc9f7c19439f215",
			"revisionTime": "2018-03-16T08:19:17Z"
		},
		{
			"checksumSHA1": "I6MnUzkLJt+sh73CodD0NKswFrs=",
			"origin": "github.com/ONSdigital/go-ns/vendor/github.com/go-avro/avro",
			"path": "github.com/go-avro/avro",
			"revision": "02d3d2f2e96f4d8583192a90d6c8e6932d8ff7b6",
			"revisionTime": "2017-12-21T09:34:27Z"
		},
		{
			"checksumSHA1": "VvZKmbuBN1QAG699KduTdmSPwA4=",
			"origin": "github.com/aws/aws-sdk-go/vendor/github.com/go-ini/ini",
			"path": "github.com/go-ini/ini",
			"revision": "d0cb8551ac28d362e77ea475e5b7b2ebaec06b6b",
			"revisionTime": "2017-12-21T23:52:18Z"
		},
		{
			"checksumSHA1": "p/8vSviYF91gFflhrt5vkyksroo=",
			"origin": "github.com/ONSdigital/go-ns/vendor/github.com/golang/snappy",
			"path": "github.com/golang/snappy",
			"revision": "15f1b42c2d66ad2881fe4497cfc9f7c19439f215",
			"revisionTime": "2018-03-16T08:19:17Z"
		},
		{
			"checksumSHA1": "yIkYzW7bzAD81zHyuCNmEj4+oxQ=",
			"path": "github.com/gopherjs/gopherjs/js",
			"revision": "415225646bb92c4449bb484646f2c95a98402f6f",
			"revisionTime": "2017-09-27T19:27:36Z"
		},
		{
			"checksumSHA1": "g/V4qrXjUGG9B+e3hB+4NAYJ5Gs=",
			"origin": "github.com/ONSdigital/go-ns/vendor/github.com/gorilla/context",
			"path": "github.com/gorilla/context",
			"revision": "02d3d2f2e96f4d8583192a90d6c8e6932d8ff7b6",
			"revisionTime": "2017-12-21T09:34:27Z"
		},
		{
			"checksumSHA1": "hIbmXmNbwyP44fi1hh6zJrMcYws=",
			"origin": "github.com/ONSdigital/go-ns/vendor/github.com/gorilla/mux",
			"path": "github.com/gorilla/mux",
			"revision": "02d3d2f2e96f4d8583192a90d6c8e6932d8ff7b6",
			"revisionTime": "2017-12-21T09:34:27Z"
		},
		{
			"checksumSHA1": "cdOCt0Yb+hdErz8NAQqayxPmRsY=",
			"origin": "github.com/ONSdigital/go-ns/vendor/github.com/hashicorp/errwrap",
			"path": "github.com/hashicorp/errwrap",
			"revision": "15f1b42c2d66ad2881fe4497cfc9f7c19439f215",
			"revisionTime": "2018-03-16T08:19:17Z"
		},
		{
			"checksumSHA1": "YAq1rqZIp+M74Q+jMBQkkMKm3VM=",
			"origin": "github.com/ONSdigital/go-ns/vendor/github.com/hashicorp/go-cleanhttp",
			"path": "github.com/hashicorp/go-cleanhttp",
			"revision": "15f1b42c2d66ad2881fe4497cfc9f7c19439f215",
			"revisionTime": "2018-03-16T08:19:17Z"
		},
		{
			"checksumSHA1": "g7uHECbzuaWwdxvwoyxBwgeERPk=",
			"origin": "github.com/ONSdigital/go-ns/vendor/github.com/hashicorp/go-multierror",
			"path": "github.com/hashicorp/go-multierror",
			"revision": "15f1b42c2d66ad2881fe4497cfc9f7c19439f215",
			"revisionTime": "2018-03-16T08:19:17Z"
		},
		{
			"checksumSHA1": "A1PcINvF3UiwHRKn8UcgARgvGRs=",
			"origin": "github.com/ONSdigital/go-ns/vendor/github.com/hashicorp/go-rootcerts",
			"path": "github.com/hashicorp/go-rootcerts",
			"revision": "15f1b42c2d66ad2881fe4497cfc9f7c19439f215",
			"revisionTime": "2018-03-16T08:19:17Z"
		},
		{
			"checksumSHA1": "HtpYAWHvd9mq+mHkpo7z8PGzMik=",
			"origin": "github.com/ONSdigital/go-ns/vendor/github.com/hashicorp/hcl",
			"path": "github.com/hashicorp/hcl",
			"revision": "15f1b42c2d66ad2881fe4497cfc9f7c19439f215",
			"revisionTime": "2018-03-16T08:19:17Z"
		},
		{
			"checksumSHA1": "XQmjDva9JCGGkIecOgwtBEMCJhU=",
			"origin": "github.com/ONSdigital/go-ns/vendor/github.com/hashicorp/hcl/hcl/ast",
			"path": "github.com/hashicorp/hcl/hcl/ast",
			"revision": "15f1b42c2d66ad2881fe4497cfc9f7c19439f215",
			"revisionTime": "2018-03-16T08:19:17Z"
		},
		{
			"checksumSHA1": "/15SVLnCDzxICSatuYbfctrcpSM=",
			"origin": "github.com/ONSdigital/go-ns/vendor/github.com/hashicorp/hcl/hcl/parser",
			"path": "github.com/hashicorp/hcl/hcl/parser",
			"revision": "15f1b42c2d66ad2881fe4497cfc9f7c19439f215",
			"revisionTime": "2018-03-16T08:19:17Z"
		},
		{
			"checksumSHA1": "PYDzRc61T0pbwWuLNHgBRp/gJII=",
			"origin": "github.com/ONSdigital/go-ns/vendor/github.com/hashicorp/hcl/hcl/scanner",
			"path": "github.com/hashicorp/hcl/hcl/scanner",
			"revision": "15f1b42c2d66ad2881fe4497cfc9f7c19439f215",
			"revisionTime": "2018-03-16T08:19:17Z"
		},
		{
			"checksumSHA1": "oS3SCN9Wd6D8/LG0Yx1fu84a7gI=",
			"origin": "github.com/ONSdigital/go-ns/vendor/github.com/hashicorp/hcl/hcl/strconv",
			"path": "github.com/hashicorp/hcl/hcl/strconv",
			"revision": "15f1b42c2d66ad2881fe4497cfc9f7c19439f215",
			"revisionTime": "2018-03-16T08:19:17Z"
		},
		{
			"checksumSHA1": "c6yprzj06ASwCo18TtbbNNBHljA=",
			"origin": "github.com/ONSdigital/go-ns/vendor/github.com/hashicorp/hcl/hcl/token",
			"path": "github.com/hashicorp/hcl/hcl/token",
			"revision": "15f1b42c2d66ad2881fe4497cfc9f7c19439f215",
			"revisionTime": "2018-03-16T08:19:17Z"
		},
		{
			"checksumSHA1": "PwlfXt7mFS8UYzWxOK5DOq0yxS0=",
			"origin": "github.com/ONSdigital/go-ns/vendor/github.com/hashicorp/hcl/json/parser",
			"path": "github.com/hashicorp/hcl/json/parser",
			"revision": "15f1b42c2d66ad2881fe4497cfc9f7c19439f215",
			"revisionTime": "2018-03-16T08:19:17Z"
		},
		{
			"checksumSHA1": "afrZ8VmAwfTdDAYVgNSXbxa4GsA=",
			"origin": "github.com/ONSdigital/go-ns/vendor/github.com/hashicorp/hcl/json/scanner",
			"path": "github.com/hashicorp/hcl/json/scanner",
			"revision": "15f1b42c2d66ad2881fe4497cfc9f7c19439f215",
			"revisionTime": "2018-03-16T08:19:17Z"
		},
		{
			"checksumSHA1": "fNlXQCQEnb+B3k5UDL/r15xtSJY=",
			"origin": "github.com/ONSdigital/go-ns/vendor/github.com/hashicorp/hcl/json/token",
			"path": "github.com/hashicorp/hcl/json/token",
			"revision": "15f1b42c2d66ad2881fe4497cfc9f7c19439f215",
			"revisionTime": "2018-03-16T08:19:17Z"
		},
		{
			"checksumSHA1": "T9ZELc3R0iF2fpS7+MXfxWRESk8=",
			"origin": "github.com/ONSdigital/go-ns/vendor/github.com/hashicorp/vault/api",
			"path": "github.com/hashicorp/vault/api",
			"revision": "15f1b42c2d66ad2881fe4497cfc9f7c19439f215",
			"revisionTime": "2018-03-16T08:19:17Z"
		},
		{
			"checksumSHA1": "au+CDkddC4sVFV15UaPiI7FvSw0=",
			"origin": "github.com/ONSdigital/go-ns/vendor/github.com/hashicorp/vault/helper/compressutil",
			"path": "github.com/hashicorp/vault/helper/compressutil",
			"revision": "15f1b42c2d66ad2881fe4497cfc9f7c19439f215",
			"revisionTime": "2018-03-16T08:19:17Z"
		},
		{
			"checksumSHA1": "yUiSTPf0QUuL2r/81sjuytqBoeQ=",
			"origin": "github.com/ONSdigital/go-ns/vendor/github.com/hashicorp/vault/helper/jsonutil",
			"path": "github.com/hashicorp/vault/helper/jsonutil",
			"revision": "15f1b42c2d66ad2881fe4497cfc9f7c19439f215",
			"revisionTime": "2018-03-16T08:19:17Z"
		},
		{
			"checksumSHA1": "6OrIfQ/Lr5hNyZ9oU/JQvfd2Bto=",
			"origin": "github.com/ONSdigital/go-ns/vendor/github.com/hashicorp/vault/helper/parseutil",
			"path": "github.com/hashicorp/vault/helper/parseutil",
			"revision": "15f1b42c2d66ad2881fe4497cfc9f7c19439f215",
			"revisionTime": "2018-03-16T08:19:17Z"
		},
		{
			"checksumSHA1": "5f9VogDWsSXHBJ6G3TF+f11qbdc=",
			"origin": "github.com/ONSdigital/go-ns/vendor/github.com/hashicorp/vault/helper/strutil",
			"path": "github.com/hashicorp/vault/helper/strutil",
			"revision": "15f1b42c2d66ad2881fe4497cfc9f7c19439f215",
			"revisionTime": "2018-03-16T08:19:17Z"
		},
		{
			"checksumSHA1": "0ZrwvB6KoGPj2PoDNSEJwxQ6Mog=",
			"origin": "github.com/aws/aws-sdk-go/vendor/github.com/jmespath/go-jmespath",
			"path": "github.com/jmespath/go-jmespath",
			"revision": "d0cb8551ac28d362e77ea475e5b7b2ebaec06b6b",
			"revisionTime": "2017-12-21T23:52:18Z"
		},
		{
			"checksumSHA1": "TsX+LuxHhV9GFmua8C1nxflFcTA=",
			"path": "github.com/johnnadratowski/golang-neo4j-bolt-driver",
			"revision": "1108d6e66ccf2c8e68ab26b5f64e6c0a2ad00899",
			"revisionTime": "2017-12-18T14:36:11Z"
		},
		{
			"checksumSHA1": "ZD+c/CrHF12yYhu5wHszbIq3Aww=",
			"path": "github.com/johnnadratowski/golang-neo4j-bolt-driver/encoding",
			"revision": "1108d6e66ccf2c8e68ab26b5f64e6c0a2ad00899",
			"revisionTime": "2017-12-18T14:36:11Z"
		},
		{
			"checksumSHA1": "9lgMFoaIFZe75vv7ln+IbPKHasE=",
			"path": "github.com/johnnadratowski/golang-neo4j-bolt-driver/errors",
			"revision": "1108d6e66ccf2c8e68ab26b5f64e6c0a2ad00899",
			"revisionTime": "2017-12-18T14:36:11Z"
		},
		{
			"checksumSHA1": "MeB74aEJl/Vif3wfI/yyskLXgQ8=",
			"path": "github.com/johnnadratowski/golang-neo4j-bolt-driver/log",
			"revision": "1108d6e66ccf2c8e68ab26b5f64e6c0a2ad00899",
			"revisionTime": "2017-12-18T14:36:11Z"
		},
		{
			"checksumSHA1": "QBWn/ajykCeEt1W21Ufl9RxLeX4=",
			"path": "github.com/johnnadratowski/golang-neo4j-bolt-driver/structures",
			"revision": "1108d6e66ccf2c8e68ab26b5f64e6c0a2ad00899",
			"revisionTime": "2017-12-18T14:36:11Z"
		},
		{
			"checksumSHA1": "vLBWZ/5wRQ4PIyIOW3dbXlKbd3s=",
			"path": "github.com/johnnadratowski/golang-neo4j-bolt-driver/structures/graph",
			"revision": "1108d6e66ccf2c8e68ab26b5f64e6c0a2ad00899",
			"revisionTime": "2017-12-18T14:36:11Z"
		},
		{
			"checksumSHA1": "WSdNJOxRdPV0gCzq7mX6cqIf3/c=",
			"path": "github.com/johnnadratowski/golang-neo4j-bolt-driver/structures/messages",
			"revision": "1108d6e66ccf2c8e68ab26b5f64e6c0a2ad00899",
			"revisionTime": "2017-12-18T14:36:11Z"
		},
		{
			"checksumSHA1": "Js/yx9fZ3+wH1wZpHNIxSTMIaCg=",
			"path": "github.com/jtolds/gls",
			"revision": "77f18212c9c7edc9bd6a33d383a7b545ce62f064",
			"revisionTime": "2017-05-03T22:40:06Z"
		},
		{
			"checksumSHA1": "OBvAHqWjdI4NQVAqTkcQAdTuCFY=",
			"origin": "github.com/ONSdigital/go-ns/vendor/github.com/justinas/alice",
			"path": "github.com/justinas/alice",
			"revision": "02d3d2f2e96f4d8583192a90d6c8e6932d8ff7b6",
			"revisionTime": "2017-12-21T09:34:27Z"
		},
		{
			"checksumSHA1": "MMeRLzVlQa2QyxxpLTWu0FIB/M0=",
			"path": "github.com/kelseyhightower/envconfig",
			"revision": "b2c5c876e2659d9060d82e9b8494150d53854cc4",
			"revisionTime": "2018-03-08T19:05:16Z"
		},
		{
			"checksumSHA1": "hBgLmZ/4mCxmnH88mqFKBkpJFUY=",
			"origin": "github.com/ONSdigital/dp-filter/vendor/github.com/mgutz/ansi",
			"path": "github.com/mgutz/ansi",
			"revision": "6bcc8075c89167f5ba70b4416ffa55a052c3b4b9",
			"revisionTime": "2017-12-11T14:15:05Z"
		},
		{
			"checksumSHA1": "V/quM7+em2ByJbWBLOsEwnY3j/Q=",
			"origin": "github.com/ONSdigital/go-ns/vendor/github.com/mitchellh/go-homedir",
			"path": "github.com/mitchellh/go-homedir",
			"revision": "15f1b42c2d66ad2881fe4497cfc9f7c19439f215",
			"revisionTime": "2018-03-16T08:19:17Z"
		},
		{
			"checksumSHA1": "Yvzge1YQcD/wSDXLD5qNHqmI/0s=",
			"origin": "github.com/ONSdigital/go-ns/vendor/github.com/mitchellh/mapstructure",
			"path": "github.com/mitchellh/mapstructure",
			"revision": "15f1b42c2d66ad2881fe4497cfc9f7c19439f215",
			"revisionTime": "2018-03-16T08:19:17Z"
		},
		{
			"checksumSHA1": "FGg99nQ56Fo3radSCuU1AeEUJug=",
			"origin": "github.com/ONSdigital/go-ns/vendor/github.com/pierrec/lz4",
			"path": "github.com/pierrec/lz4",
			"revision": "02d3d2f2e96f4d8583192a90d6c8e6932d8ff7b6",
			"revisionTime": "2017-12-21T09:34:27Z"
		},
		{
			"checksumSHA1": "IT4sX58d+e8osXHV5U6YCSdB/uE=",
			"origin": "github.com/ONSdigital/go-ns/vendor/github.com/pierrec/xxHash/xxHash32",
			"path": "github.com/pierrec/xxHash/xxHash32",
			"revision": "02d3d2f2e96f4d8583192a90d6c8e6932d8ff7b6",
			"revisionTime": "2017-12-21T09:34:27Z"
		},
		{
			"checksumSHA1": "rJab1YdNhQooDiBWNnt7TLWPyBU=",
			"path": "github.com/pkg/errors",
			"revision": "f15c970de5b76fac0b59abb32d62c17cc7bed265",
			"revisionTime": "2017-10-18T19:55:50Z"
		},
		{
			"checksumSHA1": "KAzbLjI9MzW2tjfcAsK75lVRp6I=",
			"origin": "github.com/ONSdigital/go-ns/vendor/github.com/rcrowley/go-metrics",
			"path": "github.com/rcrowley/go-metrics",
			"revision": "02d3d2f2e96f4d8583192a90d6c8e6932d8ff7b6",
			"revisionTime": "2017-12-21T09:34:27Z"
		},
		{
			"checksumSHA1": "6JP37UqrI0H80Gpk0Y2P+KXgn5M=",
			"origin": "github.com/ONSdigital/go-ns/vendor/github.com/ryanuber/go-glob",
			"path": "github.com/ryanuber/go-glob",
			"revision": "15f1b42c2d66ad2881fe4497cfc9f7c19439f215",
			"revisionTime": "2018-03-16T08:19:17Z"
		},
		{
			"checksumSHA1": "t2yP3EKVt3Iqn5QP2K7Qah+YK0c=",
			"origin": "github.com/ONSdigital/go-ns/vendor/github.com/sethgrid/pester",
			"path": "github.com/sethgrid/pester",
			"revision": "15f1b42c2d66ad2881fe4497cfc9f7c19439f215",
			"revisionTime": "2018-03-16T08:19:17Z"
		},
		{
			"checksumSHA1": "AikWjAOvWHSJ8G1iU+wNReZnyCk=",
			"path": "github.com/smartystreets/assertions",
			"revision": "4ea54c1f28ad3ae597e76607dea3871fa177e263",
			"revisionTime": "2017-06-07T22:27:57Z"
		},
		{
			"checksumSHA1": "Vzb+dEH/LTYbvr8RXHmt6xJHz04=",
			"path": "github.com/smartystreets/assertions/internal/go-render/render",
			"revision": "4ea54c1f28ad3ae597e76607dea3871fa177e263",
			"revisionTime": "2017-06-07T22:27:57Z"
		},
		{
			"checksumSHA1": "r6FauVdOTFnwYQgrKGFuWUbIAJE=",
			"path": "github.com/smartystreets/assertions/internal/oglematchers",
			"revision": "4ea54c1f28ad3ae597e76607dea3871fa177e263",
			"revisionTime": "2017-06-07T22:27:57Z"
		},
		{
			"checksumSHA1": "f4m09DHEetaanti/GqUJzyCBTaI=",
			"path": "github.com/smartystreets/goconvey/convey",
			"revision": "9e8dc3f972df6c8fcc0375ef492c24d0bb204857",
			"revisionTime": "2017-06-02T16:46:21Z"
		},
		{
			"checksumSHA1": "9LakndErFi5uCXtY1KWl0iRnT4c=",
			"path": "github.com/smartystreets/goconvey/convey/gotest",
			"revision": "9e8dc3f972df6c8fcc0375ef492c24d0bb204857",
			"revisionTime": "2017-06-02T16:46:21Z"
		},
		{
			"checksumSHA1": "FWDhk37bhAwZ2363D/L2xePwR64=",
			"path": "github.com/smartystreets/goconvey/convey/reporting",
			"revision": "9e8dc3f972df6c8fcc0375ef492c24d0bb204857",
			"revisionTime": "2017-06-02T16:46:21Z"
		},
		{
			"checksumSHA1": "GtamqiJoL7PGHsN454AoffBFMa8=",
			"origin": "github.com/ONSdigital/go-ns/vendor/golang.org/x/net/context",
			"path": "golang.org/x/net/context",
			"revision": "f0dafcaf053f2a91da7443b2a2796ecd2c61fb60",
			"revisionTime": "2018-03-28T11:08:33Z"
		},
		{
			"checksumSHA1": "WHc3uByvGaMcnSoI21fhzYgbOgg=",
			"origin": "github.com/ONSdigital/go-ns/vendor/golang.org/x/net/context/ctxhttp",
			"path": "golang.org/x/net/context/ctxhttp",
			"revision": "f0dafcaf053f2a91da7443b2a2796ecd2c61fb60",
			"revisionTime": "2018-03-28T11:08:33Z"
		}
	],
	"rootPath": "github.com/ONSdigital/dp-dataset-exporter"
}<|MERGE_RESOLUTION|>--- conflicted
+++ resolved
@@ -41,10 +41,6 @@
 		{
 			"checksumSHA1": "8GX4z3tt4e6rXHJtJv8q8YZrFwk=",
 			"path": "github.com/ONSdigital/go-ns/common",
-<<<<<<< HEAD
-			"revision": "d2edf917adf7de35c20355ad41cc9d902e62e066",
-			"revisionTime": "2018-06-12T16:36:09Z"
-=======
 			"revision": "3fdd13a161b0d6221b2405cce8bbe5ec69168ab7",
 			"revisionTime": "2018-07-05T11:25:05Z"
 		},
@@ -53,7 +49,6 @@
 			"path": "github.com/ONSdigital/go-ns/handlers/requestID",
 			"revision": "02d3d2f2e96f4d8583192a90d6c8e6932d8ff7b6",
 			"revisionTime": "2017-12-21T09:34:27Z"
->>>>>>> 91e07579
 		},
 		{
 			"checksumSHA1": "oOqqJft8oaSDaTrAemKy2WPOmCA=",
@@ -86,17 +81,10 @@
 			"revisionTime": "2018-06-25T14:45:54Z"
 		},
 		{
-<<<<<<< HEAD
-			"checksumSHA1": "zweOCyY88nrKJoFgcmGLv2a6O3U=",
-			"path": "github.com/ONSdigital/go-ns/log",
-			"revision": "d2edf917adf7de35c20355ad41cc9d902e62e066",
-			"revisionTime": "2018-06-12T16:36:09Z"
-=======
 			"checksumSHA1": "g9flYl+PBs6cYflFY3EpG6IcJGM=",
 			"path": "github.com/ONSdigital/go-ns/log",
 			"revision": "3fdd13a161b0d6221b2405cce8bbe5ec69168ab7",
 			"revisionTime": "2018-07-05T11:25:05Z"
->>>>>>> 91e07579
 		},
 		{
 			"checksumSHA1": "ZXfEqZ/3ekHfv7QKSUO+av7SEWA=",
