{
	"comment": "",
	"ignore": "test",
	"package": [
		{
			"checksumSHA1": "zi71EEnkYFDI1o31AZ7Yvhs/2Qo=",
			"path": "github.com/ONSdigital/dp-filter/observation",
			"revision": "7bebb654cb92b77a370812cd593cc045d03be22f",
			"revisionTime": "2018-01-12T09:09:21Z"
		},
		{
			"checksumSHA1": "WI5P8MbnHHGqzuQje+qFoQSUHgk=",
			"path": "github.com/ONSdigital/go-ns/avro",
			"revision": "02d3d2f2e96f4d8583192a90d6c8e6932d8ff7b6",
			"revisionTime": "2017-12-21T09:34:27Z"
		},
		{
			"checksumSHA1": "zgQXB6EtoNdvUCvMjxA6U9cfDDI=",
			"path": "github.com/ONSdigital/go-ns/clients/clientlog",
			"revision": "02d3d2f2e96f4d8583192a90d6c8e6932d8ff7b6",
			"revisionTime": "2017-12-21T09:34:27Z"
		},
		{
<<<<<<< HEAD
			"checksumSHA1": "+tmTgHLOuVblQQD1lvj9SpMYuOQ=",
			"path": "github.com/ONSdigital/go-ns/clients/dataset",
			"revision": "274f7dff954a473f1287d2c95009613b00a39f32",
			"revisionTime": "2018-03-20T08:48:12Z"
=======
			"checksumSHA1": "zt4AInA1RMIfycBvLcJv+DDqXRs=",
			"path": "github.com/ONSdigital/go-ns/clients/dataset",
			"revision": "b7c32727ee0de2d1e987539302b141890d287b6a",
			"revisionTime": "2018-04-04T08:55:37Z"
>>>>>>> e5007a28
		},
		{
			"checksumSHA1": "14UTvxZ+UDwGqWbmO4jmojzzIUM=",
			"path": "github.com/ONSdigital/go-ns/clients/filter",
			"revision": "02d3d2f2e96f4d8583192a90d6c8e6932d8ff7b6",
			"revisionTime": "2017-12-21T09:34:27Z"
		},
		{
			"checksumSHA1": "J9OiPnhPHFPhQ+R+dq6LFj+dTxE=",
			"path": "github.com/ONSdigital/go-ns/handlers/requestID",
			"revision": "02d3d2f2e96f4d8583192a90d6c8e6932d8ff7b6",
			"revisionTime": "2017-12-21T09:34:27Z"
		},
		{
			"checksumSHA1": "DckitWw2qJIUkRAYkeTcBJ9wFhI=",
			"path": "github.com/ONSdigital/go-ns/healthcheck",
			"revision": "02d3d2f2e96f4d8583192a90d6c8e6932d8ff7b6",
			"revisionTime": "2017-12-21T09:34:27Z"
		},
		{
			"checksumSHA1": "BIF0W+bUAeNWG9eYVgpXvgWj1Hs=",
			"path": "github.com/ONSdigital/go-ns/identity",
			"revision": "291aa23799e2c5bcae4680ef34dec90a38833c69",
			"revisionTime": "2018-04-03T10:47:08Z"
		},
		{
			"checksumSHA1": "qqaN4hllMTNueffB5bcz8xQnwX0=",
			"path": "github.com/ONSdigital/go-ns/kafka",
			"revision": "b7a9d79bc028131d34399e7ef420b73007786202",
			"revisionTime": "2018-01-23T16:28:19Z"
		},
		{
			"checksumSHA1": "9ISFg1xnb4/WsxOIzhgAFe22LmU=",
			"path": "github.com/ONSdigital/go-ns/kafka/kafkatest",
			"revision": "02d3d2f2e96f4d8583192a90d6c8e6932d8ff7b6",
			"revisionTime": "2017-12-21T09:34:27Z"
		},
		{
			"checksumSHA1": "AjbjbhFVAOP/1NU5HL+uy+X/yJo=",
			"path": "github.com/ONSdigital/go-ns/log",
			"revision": "02d3d2f2e96f4d8583192a90d6c8e6932d8ff7b6",
			"revisionTime": "2017-12-21T09:34:27Z"
		},
		{
			"checksumSHA1": "x8ng6l9R6AECmXMMFklTlrCP4K4=",
			"path": "github.com/ONSdigital/go-ns/neo4j",
			"revision": "02d3d2f2e96f4d8583192a90d6c8e6932d8ff7b6",
			"revisionTime": "2017-12-21T09:34:27Z"
		},
		{
			"checksumSHA1": "eqT3lUe+1W+njYJOealHQ+LsXv0=",
			"path": "github.com/ONSdigital/go-ns/rchttp",
			"revision": "f0dafcaf053f2a91da7443b2a2796ecd2c61fb60",
			"revisionTime": "2018-03-28T11:08:33Z"
		},
		{
			"checksumSHA1": "Ohl8JaJRUL+/Y+NTL8y97PZlFfs=",
			"path": "github.com/ONSdigital/go-ns/rhttp",
			"revision": "02d3d2f2e96f4d8583192a90d6c8e6932d8ff7b6",
			"revisionTime": "2017-12-21T09:34:27Z"
		},
		{
			"checksumSHA1": "GQdzMpAMb42KQQ/GsJFSRU5dj1Y=",
			"path": "github.com/ONSdigital/go-ns/server",
			"revision": "02d3d2f2e96f4d8583192a90d6c8e6932d8ff7b6",
			"revisionTime": "2017-12-21T09:34:27Z"
		},
		{
			"checksumSHA1": "w1sdmdfk217GHSl8fn4WKV9ZFsY=",
			"path": "github.com/ONSdigital/go-ns/vault",
			"revision": "15f1b42c2d66ad2881fe4497cfc9f7c19439f215",
			"revisionTime": "2018-03-16T08:19:17Z"
		},
		{
			"checksumSHA1": "WjSWGeNopWuQ0sPZUtw2NmnlHLo=",
			"path": "github.com/ONSdigital/golang-neo4j-bolt-driver",
			"revision": "8758b21e0c8b3c79bc0eca4db0fc188906e89410",
			"revisionTime": "2017-12-08T13:48:35Z"
		},
		{
			"checksumSHA1": "FTqnhFuBw9Vh06jwKTQF2c7rml0=",
			"path": "github.com/ONSdigital/golang-neo4j-bolt-driver/encoding",
			"revision": "8758b21e0c8b3c79bc0eca4db0fc188906e89410",
			"revisionTime": "2017-12-08T13:48:35Z"
		},
		{
			"checksumSHA1": "A4Cj2p77p0Q0iJYTPfMg3+ymbDs=",
			"path": "github.com/ONSdigital/golang-neo4j-bolt-driver/errors",
			"revision": "8758b21e0c8b3c79bc0eca4db0fc188906e89410",
			"revisionTime": "2017-12-08T13:48:35Z"
		},
		{
			"checksumSHA1": "cmsdmQr891JU29w8APk0Yg1Swas=",
			"path": "github.com/ONSdigital/golang-neo4j-bolt-driver/log",
			"revision": "8758b21e0c8b3c79bc0eca4db0fc188906e89410",
			"revisionTime": "2017-12-08T13:48:35Z"
		},
		{
			"checksumSHA1": "WCUVztJBtOykxNRmk/Qa+mbJBlk=",
			"path": "github.com/ONSdigital/golang-neo4j-bolt-driver/structures",
			"revision": "8758b21e0c8b3c79bc0eca4db0fc188906e89410",
			"revisionTime": "2017-12-08T13:48:35Z"
		},
		{
			"checksumSHA1": "Jz9ShYvpqcvgORATMVBRVgEMskY=",
			"path": "github.com/ONSdigital/golang-neo4j-bolt-driver/structures/graph",
			"revision": "8758b21e0c8b3c79bc0eca4db0fc188906e89410",
			"revisionTime": "2017-12-08T13:48:35Z"
		},
		{
			"checksumSHA1": "L8Ub/QM9+d1CC/csXwahYw85F3w=",
			"path": "github.com/ONSdigital/golang-neo4j-bolt-driver/structures/messages",
			"revision": "8758b21e0c8b3c79bc0eca4db0fc188906e89410",
			"revisionTime": "2017-12-08T13:48:35Z"
		},
		{
			"checksumSHA1": "kp/pQVUk5O36tg/7pxAlUPGgwAA=",
			"path": "github.com/ONSdigital/s3crypto",
			"revision": "f566045122cf53e8ebaf1055bffd50ab213181a7",
			"revisionTime": "2018-03-16T09:39:29Z"
		},
		{
			"checksumSHA1": "+Jp0tVXfQ1TM8T+oun82oJtME5U=",
			"origin": "github.com/ONSdigital/go-ns/vendor/github.com/Shopify/sarama",
			"path": "github.com/Shopify/sarama",
			"revision": "02d3d2f2e96f4d8583192a90d6c8e6932d8ff7b6",
			"revisionTime": "2017-12-21T09:34:27Z"
		},
		{
			"checksumSHA1": "zrW2b0liD5UpOFil/Nj7wa7Sp9A=",
			"path": "github.com/aws/aws-sdk-go/aws",
			"revision": "d0cb8551ac28d362e77ea475e5b7b2ebaec06b6b",
			"revisionTime": "2017-12-21T23:52:18Z"
		},
		{
			"checksumSHA1": "Y9W+4GimK4Fuxq+vyIskVYFRnX4=",
			"path": "github.com/aws/aws-sdk-go/aws/awserr",
			"revision": "d0cb8551ac28d362e77ea475e5b7b2ebaec06b6b",
			"revisionTime": "2017-12-21T23:52:18Z"
		},
		{
			"checksumSHA1": "yyYr41HZ1Aq0hWc3J5ijXwYEcac=",
			"path": "github.com/aws/aws-sdk-go/aws/awsutil",
			"revision": "d0cb8551ac28d362e77ea475e5b7b2ebaec06b6b",
			"revisionTime": "2017-12-21T23:52:18Z"
		},
		{
			"checksumSHA1": "9nE/FjZ4pYrT883KtV2/aI+Gayo=",
			"path": "github.com/aws/aws-sdk-go/aws/client",
			"revision": "d0cb8551ac28d362e77ea475e5b7b2ebaec06b6b",
			"revisionTime": "2017-12-21T23:52:18Z"
		},
		{
			"checksumSHA1": "ieAJ+Cvp/PKv1LpUEnUXpc3OI6E=",
			"path": "github.com/aws/aws-sdk-go/aws/client/metadata",
			"revision": "d0cb8551ac28d362e77ea475e5b7b2ebaec06b6b",
			"revisionTime": "2017-12-21T23:52:18Z"
		},
		{
			"checksumSHA1": "7/8j/q0TWtOgXyvEcv4B2Dhl00o=",
			"path": "github.com/aws/aws-sdk-go/aws/corehandlers",
			"revision": "d0cb8551ac28d362e77ea475e5b7b2ebaec06b6b",
			"revisionTime": "2017-12-21T23:52:18Z"
		},
		{
			"checksumSHA1": "Y+cPwQL0dZMyqp3wI+KJWmA9KQ8=",
			"path": "github.com/aws/aws-sdk-go/aws/credentials",
			"revision": "d0cb8551ac28d362e77ea475e5b7b2ebaec06b6b",
			"revisionTime": "2017-12-21T23:52:18Z"
		},
		{
			"checksumSHA1": "u3GOAJLmdvbuNUeUEcZSEAOeL/0=",
			"path": "github.com/aws/aws-sdk-go/aws/credentials/ec2rolecreds",
			"revision": "d0cb8551ac28d362e77ea475e5b7b2ebaec06b6b",
			"revisionTime": "2017-12-21T23:52:18Z"
		},
		{
			"checksumSHA1": "NUJUTWlc1sV8b7WjfiYc4JZbXl0=",
			"path": "github.com/aws/aws-sdk-go/aws/credentials/endpointcreds",
			"revision": "d0cb8551ac28d362e77ea475e5b7b2ebaec06b6b",
			"revisionTime": "2017-12-21T23:52:18Z"
		},
		{
			"checksumSHA1": "JEYqmF83O5n5bHkupAzA6STm0no=",
			"path": "github.com/aws/aws-sdk-go/aws/credentials/stscreds",
			"revision": "d0cb8551ac28d362e77ea475e5b7b2ebaec06b6b",
			"revisionTime": "2017-12-21T23:52:18Z"
		},
		{
			"checksumSHA1": "OnU/n7R33oYXiB4SAGd5pK7I0Bs=",
			"path": "github.com/aws/aws-sdk-go/aws/defaults",
			"revision": "d0cb8551ac28d362e77ea475e5b7b2ebaec06b6b",
			"revisionTime": "2017-12-21T23:52:18Z"
		},
		{
			"checksumSHA1": "/EXbk/z2TWjWc1Hvb4QYs3Wmhb8=",
			"path": "github.com/aws/aws-sdk-go/aws/ec2metadata",
			"revision": "d0cb8551ac28d362e77ea475e5b7b2ebaec06b6b",
			"revisionTime": "2017-12-21T23:52:18Z"
		},
		{
			"checksumSHA1": "aOgB3+hNeX2svLhaX373ToSkhTg=",
			"path": "github.com/aws/aws-sdk-go/aws/endpoints",
			"revision": "d0cb8551ac28d362e77ea475e5b7b2ebaec06b6b",
			"revisionTime": "2017-12-21T23:52:18Z"
		},
		{
			"checksumSHA1": "9GvAyILJ7g+VUg8Ef5DsT5GuYsg=",
			"path": "github.com/aws/aws-sdk-go/aws/request",
			"revision": "d0cb8551ac28d362e77ea475e5b7b2ebaec06b6b",
			"revisionTime": "2017-12-21T23:52:18Z"
		},
		{
			"checksumSHA1": "HcGL4e6Uep4/80eCUI5xkcWjpQ0=",
			"path": "github.com/aws/aws-sdk-go/aws/session",
			"revision": "d0cb8551ac28d362e77ea475e5b7b2ebaec06b6b",
			"revisionTime": "2017-12-21T23:52:18Z"
		},
		{
			"checksumSHA1": "iU00ZjhAml/13g+1YXT21IqoXqg=",
			"path": "github.com/aws/aws-sdk-go/aws/signer/v4",
			"revision": "d0cb8551ac28d362e77ea475e5b7b2ebaec06b6b",
			"revisionTime": "2017-12-21T23:52:18Z"
		},
		{
			"checksumSHA1": "04ypv4x12l4q0TksA1zEVsmgpvw=",
			"path": "github.com/aws/aws-sdk-go/internal/shareddefaults",
			"revision": "d0cb8551ac28d362e77ea475e5b7b2ebaec06b6b",
			"revisionTime": "2017-12-21T23:52:18Z"
		},
		{
			"checksumSHA1": "NStHCXEvYqG72GknZyv1jaKaeH0=",
			"path": "github.com/aws/aws-sdk-go/private/protocol",
			"revision": "d0cb8551ac28d362e77ea475e5b7b2ebaec06b6b",
			"revisionTime": "2017-12-21T23:52:18Z"
		},
		{
			"checksumSHA1": "ZqY5RWavBLWTo6j9xqdyBEaNFRk=",
			"path": "github.com/aws/aws-sdk-go/private/protocol/query",
			"revision": "d0cb8551ac28d362e77ea475e5b7b2ebaec06b6b",
			"revisionTime": "2017-12-21T23:52:18Z"
		},
		{
			"checksumSHA1": "9V1PvtFQ9MObZTc3sa86WcuOtOU=",
			"path": "github.com/aws/aws-sdk-go/private/protocol/query/queryutil",
			"revision": "d0cb8551ac28d362e77ea475e5b7b2ebaec06b6b",
			"revisionTime": "2017-12-21T23:52:18Z"
		},
		{
			"checksumSHA1": "pkeoOfZpHRvFG/AOZeTf0lwtsFg=",
			"path": "github.com/aws/aws-sdk-go/private/protocol/rest",
			"revision": "d0cb8551ac28d362e77ea475e5b7b2ebaec06b6b",
			"revisionTime": "2017-12-21T23:52:18Z"
		},
		{
			"checksumSHA1": "ODo+ko8D6unAxZuN1jGzMcN4QCc=",
			"path": "github.com/aws/aws-sdk-go/private/protocol/restxml",
			"revision": "d0cb8551ac28d362e77ea475e5b7b2ebaec06b6b",
			"revisionTime": "2017-12-21T23:52:18Z"
		},
		{
			"checksumSHA1": "0qYPUga28aQVkxZgBR3Z86AbGUQ=",
			"path": "github.com/aws/aws-sdk-go/private/protocol/xml/xmlutil",
			"revision": "d0cb8551ac28d362e77ea475e5b7b2ebaec06b6b",
			"revisionTime": "2017-12-21T23:52:18Z"
		},
		{
			"checksumSHA1": "sCaHoPWsJXRHFbilUKwN71qFTOI=",
			"path": "github.com/aws/aws-sdk-go/service/s3",
			"revision": "d0cb8551ac28d362e77ea475e5b7b2ebaec06b6b",
			"revisionTime": "2017-12-21T23:52:18Z"
		},
		{
			"checksumSHA1": "ZP6QI0X9BNKk8o1p3AyLfjabS20=",
			"path": "github.com/aws/aws-sdk-go/service/s3/s3iface",
			"revision": "d0cb8551ac28d362e77ea475e5b7b2ebaec06b6b",
			"revisionTime": "2017-12-21T23:52:18Z"
		},
		{
			"checksumSHA1": "eB1OG/NqKVf5wjg5JvchWXzJ6s0=",
			"path": "github.com/aws/aws-sdk-go/service/s3/s3manager",
			"revision": "d0cb8551ac28d362e77ea475e5b7b2ebaec06b6b",
			"revisionTime": "2017-12-21T23:52:18Z"
		},
		{
			"checksumSHA1": "W1oFtpaT4TWIIJrAvFcn/XdcT7g=",
			"path": "github.com/aws/aws-sdk-go/service/sts",
			"revision": "d0cb8551ac28d362e77ea475e5b7b2ebaec06b6b",
			"revisionTime": "2017-12-21T23:52:18Z"
		},
		{
			"checksumSHA1": "88PtOr8dvh0n877kqDsDVZ73MmY=",
			"origin": "github.com/ONSdigital/go-ns/vendor/github.com/bsm/sarama-cluster",
			"path": "github.com/bsm/sarama-cluster",
			"revision": "02d3d2f2e96f4d8583192a90d6c8e6932d8ff7b6",
			"revisionTime": "2017-12-21T09:34:27Z"
		},
		{
			"checksumSHA1": "7UT+dVVfOn8IA79ITFiGNMb2c/4=",
			"origin": "github.com/ONSdigital/go-ns/vendor/github.com/davecgh/go-spew/spew",
			"path": "github.com/davecgh/go-spew/spew",
			"revision": "02d3d2f2e96f4d8583192a90d6c8e6932d8ff7b6",
			"revisionTime": "2017-12-21T09:34:27Z"
		},
		{
			"checksumSHA1": "y2Kh4iPlgCPXSGTCcFpzePYdzzg=",
			"origin": "github.com/ONSdigital/go-ns/vendor/github.com/eapache/go-resiliency/breaker",
			"path": "github.com/eapache/go-resiliency/breaker",
			"revision": "02d3d2f2e96f4d8583192a90d6c8e6932d8ff7b6",
			"revisionTime": "2017-12-21T09:34:27Z"
		},
		{
			"checksumSHA1": "WHl96RVZlOOdF4Lb1OOadMpw8ls=",
			"origin": "github.com/ONSdigital/go-ns/vendor/github.com/eapache/go-xerial-snappy",
			"path": "github.com/eapache/go-xerial-snappy",
			"revision": "02d3d2f2e96f4d8583192a90d6c8e6932d8ff7b6",
			"revisionTime": "2017-12-21T09:34:27Z"
		},
		{
			"checksumSHA1": "oCCs6kDanizatplM5e/hX76busE=",
			"origin": "github.com/ONSdigital/go-ns/vendor/github.com/eapache/queue",
			"path": "github.com/eapache/queue",
			"revision": "02d3d2f2e96f4d8583192a90d6c8e6932d8ff7b6",
			"revisionTime": "2017-12-21T09:34:27Z"
		},
		{
			"checksumSHA1": "5BP5xofo0GoFi6FtgqFFbmHyUKI=",
			"origin": "github.com/ONSdigital/go-ns/vendor/github.com/fatih/structs",
			"path": "github.com/fatih/structs",
			"revision": "15f1b42c2d66ad2881fe4497cfc9f7c19439f215",
			"revisionTime": "2018-03-16T08:19:17Z"
		},
		{
			"checksumSHA1": "I6MnUzkLJt+sh73CodD0NKswFrs=",
			"origin": "github.com/ONSdigital/go-ns/vendor/github.com/go-avro/avro",
			"path": "github.com/go-avro/avro",
			"revision": "02d3d2f2e96f4d8583192a90d6c8e6932d8ff7b6",
			"revisionTime": "2017-12-21T09:34:27Z"
		},
		{
			"checksumSHA1": "VvZKmbuBN1QAG699KduTdmSPwA4=",
			"origin": "github.com/aws/aws-sdk-go/vendor/github.com/go-ini/ini",
			"path": "github.com/go-ini/ini",
			"revision": "d0cb8551ac28d362e77ea475e5b7b2ebaec06b6b",
			"revisionTime": "2017-12-21T23:52:18Z"
		},
		{
			"checksumSHA1": "p/8vSviYF91gFflhrt5vkyksroo=",
			"origin": "github.com/ONSdigital/go-ns/vendor/github.com/golang/snappy",
			"path": "github.com/golang/snappy",
			"revision": "15f1b42c2d66ad2881fe4497cfc9f7c19439f215",
			"revisionTime": "2018-03-16T08:19:17Z"
		},
		{
			"checksumSHA1": "yIkYzW7bzAD81zHyuCNmEj4+oxQ=",
			"path": "github.com/gopherjs/gopherjs/js",
			"revision": "415225646bb92c4449bb484646f2c95a98402f6f",
			"revisionTime": "2017-09-27T19:27:36Z"
		},
		{
			"checksumSHA1": "g/V4qrXjUGG9B+e3hB+4NAYJ5Gs=",
			"origin": "github.com/ONSdigital/go-ns/vendor/github.com/gorilla/context",
			"path": "github.com/gorilla/context",
			"revision": "02d3d2f2e96f4d8583192a90d6c8e6932d8ff7b6",
			"revisionTime": "2017-12-21T09:34:27Z"
		},
		{
			"checksumSHA1": "hIbmXmNbwyP44fi1hh6zJrMcYws=",
			"origin": "github.com/ONSdigital/go-ns/vendor/github.com/gorilla/mux",
			"path": "github.com/gorilla/mux",
			"revision": "02d3d2f2e96f4d8583192a90d6c8e6932d8ff7b6",
			"revisionTime": "2017-12-21T09:34:27Z"
		},
		{
			"checksumSHA1": "cdOCt0Yb+hdErz8NAQqayxPmRsY=",
			"origin": "github.com/ONSdigital/go-ns/vendor/github.com/hashicorp/errwrap",
			"path": "github.com/hashicorp/errwrap",
			"revision": "15f1b42c2d66ad2881fe4497cfc9f7c19439f215",
			"revisionTime": "2018-03-16T08:19:17Z"
		},
		{
			"checksumSHA1": "YAq1rqZIp+M74Q+jMBQkkMKm3VM=",
			"origin": "github.com/ONSdigital/go-ns/vendor/github.com/hashicorp/go-cleanhttp",
			"path": "github.com/hashicorp/go-cleanhttp",
			"revision": "15f1b42c2d66ad2881fe4497cfc9f7c19439f215",
			"revisionTime": "2018-03-16T08:19:17Z"
		},
		{
			"checksumSHA1": "g7uHECbzuaWwdxvwoyxBwgeERPk=",
			"origin": "github.com/ONSdigital/go-ns/vendor/github.com/hashicorp/go-multierror",
			"path": "github.com/hashicorp/go-multierror",
			"revision": "15f1b42c2d66ad2881fe4497cfc9f7c19439f215",
			"revisionTime": "2018-03-16T08:19:17Z"
		},
		{
			"checksumSHA1": "A1PcINvF3UiwHRKn8UcgARgvGRs=",
			"origin": "github.com/ONSdigital/go-ns/vendor/github.com/hashicorp/go-rootcerts",
			"path": "github.com/hashicorp/go-rootcerts",
			"revision": "15f1b42c2d66ad2881fe4497cfc9f7c19439f215",
			"revisionTime": "2018-03-16T08:19:17Z"
		},
		{
			"checksumSHA1": "HtpYAWHvd9mq+mHkpo7z8PGzMik=",
			"origin": "github.com/ONSdigital/go-ns/vendor/github.com/hashicorp/hcl",
			"path": "github.com/hashicorp/hcl",
			"revision": "15f1b42c2d66ad2881fe4497cfc9f7c19439f215",
			"revisionTime": "2018-03-16T08:19:17Z"
		},
		{
			"checksumSHA1": "XQmjDva9JCGGkIecOgwtBEMCJhU=",
			"origin": "github.com/ONSdigital/go-ns/vendor/github.com/hashicorp/hcl/hcl/ast",
			"path": "github.com/hashicorp/hcl/hcl/ast",
			"revision": "15f1b42c2d66ad2881fe4497cfc9f7c19439f215",
			"revisionTime": "2018-03-16T08:19:17Z"
		},
		{
			"checksumSHA1": "/15SVLnCDzxICSatuYbfctrcpSM=",
			"origin": "github.com/ONSdigital/go-ns/vendor/github.com/hashicorp/hcl/hcl/parser",
			"path": "github.com/hashicorp/hcl/hcl/parser",
			"revision": "15f1b42c2d66ad2881fe4497cfc9f7c19439f215",
			"revisionTime": "2018-03-16T08:19:17Z"
		},
		{
			"checksumSHA1": "PYDzRc61T0pbwWuLNHgBRp/gJII=",
			"origin": "github.com/ONSdigital/go-ns/vendor/github.com/hashicorp/hcl/hcl/scanner",
			"path": "github.com/hashicorp/hcl/hcl/scanner",
			"revision": "15f1b42c2d66ad2881fe4497cfc9f7c19439f215",
			"revisionTime": "2018-03-16T08:19:17Z"
		},
		{
			"checksumSHA1": "oS3SCN9Wd6D8/LG0Yx1fu84a7gI=",
			"origin": "github.com/ONSdigital/go-ns/vendor/github.com/hashicorp/hcl/hcl/strconv",
			"path": "github.com/hashicorp/hcl/hcl/strconv",
			"revision": "15f1b42c2d66ad2881fe4497cfc9f7c19439f215",
			"revisionTime": "2018-03-16T08:19:17Z"
		},
		{
			"checksumSHA1": "c6yprzj06ASwCo18TtbbNNBHljA=",
			"origin": "github.com/ONSdigital/go-ns/vendor/github.com/hashicorp/hcl/hcl/token",
			"path": "github.com/hashicorp/hcl/hcl/token",
			"revision": "15f1b42c2d66ad2881fe4497cfc9f7c19439f215",
			"revisionTime": "2018-03-16T08:19:17Z"
		},
		{
			"checksumSHA1": "PwlfXt7mFS8UYzWxOK5DOq0yxS0=",
			"origin": "github.com/ONSdigital/go-ns/vendor/github.com/hashicorp/hcl/json/parser",
			"path": "github.com/hashicorp/hcl/json/parser",
			"revision": "15f1b42c2d66ad2881fe4497cfc9f7c19439f215",
			"revisionTime": "2018-03-16T08:19:17Z"
		},
		{
			"checksumSHA1": "afrZ8VmAwfTdDAYVgNSXbxa4GsA=",
			"origin": "github.com/ONSdigital/go-ns/vendor/github.com/hashicorp/hcl/json/scanner",
			"path": "github.com/hashicorp/hcl/json/scanner",
			"revision": "15f1b42c2d66ad2881fe4497cfc9f7c19439f215",
			"revisionTime": "2018-03-16T08:19:17Z"
		},
		{
			"checksumSHA1": "fNlXQCQEnb+B3k5UDL/r15xtSJY=",
			"origin": "github.com/ONSdigital/go-ns/vendor/github.com/hashicorp/hcl/json/token",
			"path": "github.com/hashicorp/hcl/json/token",
			"revision": "15f1b42c2d66ad2881fe4497cfc9f7c19439f215",
			"revisionTime": "2018-03-16T08:19:17Z"
		},
		{
			"checksumSHA1": "T9ZELc3R0iF2fpS7+MXfxWRESk8=",
			"origin": "github.com/ONSdigital/go-ns/vendor/github.com/hashicorp/vault/api",
			"path": "github.com/hashicorp/vault/api",
			"revision": "15f1b42c2d66ad2881fe4497cfc9f7c19439f215",
			"revisionTime": "2018-03-16T08:19:17Z"
		},
		{
			"checksumSHA1": "au+CDkddC4sVFV15UaPiI7FvSw0=",
			"origin": "github.com/ONSdigital/go-ns/vendor/github.com/hashicorp/vault/helper/compressutil",
			"path": "github.com/hashicorp/vault/helper/compressutil",
			"revision": "15f1b42c2d66ad2881fe4497cfc9f7c19439f215",
			"revisionTime": "2018-03-16T08:19:17Z"
		},
		{
			"checksumSHA1": "yUiSTPf0QUuL2r/81sjuytqBoeQ=",
			"origin": "github.com/ONSdigital/go-ns/vendor/github.com/hashicorp/vault/helper/jsonutil",
			"path": "github.com/hashicorp/vault/helper/jsonutil",
			"revision": "15f1b42c2d66ad2881fe4497cfc9f7c19439f215",
			"revisionTime": "2018-03-16T08:19:17Z"
		},
		{
			"checksumSHA1": "6OrIfQ/Lr5hNyZ9oU/JQvfd2Bto=",
			"origin": "github.com/ONSdigital/go-ns/vendor/github.com/hashicorp/vault/helper/parseutil",
			"path": "github.com/hashicorp/vault/helper/parseutil",
			"revision": "15f1b42c2d66ad2881fe4497cfc9f7c19439f215",
			"revisionTime": "2018-03-16T08:19:17Z"
		},
		{
			"checksumSHA1": "5f9VogDWsSXHBJ6G3TF+f11qbdc=",
			"origin": "github.com/ONSdigital/go-ns/vendor/github.com/hashicorp/vault/helper/strutil",
			"path": "github.com/hashicorp/vault/helper/strutil",
			"revision": "15f1b42c2d66ad2881fe4497cfc9f7c19439f215",
			"revisionTime": "2018-03-16T08:19:17Z"
		},
		{
			"checksumSHA1": "0ZrwvB6KoGPj2PoDNSEJwxQ6Mog=",
			"origin": "github.com/aws/aws-sdk-go/vendor/github.com/jmespath/go-jmespath",
			"path": "github.com/jmespath/go-jmespath",
			"revision": "d0cb8551ac28d362e77ea475e5b7b2ebaec06b6b",
			"revisionTime": "2017-12-21T23:52:18Z"
		},
		{
			"checksumSHA1": "Js/yx9fZ3+wH1wZpHNIxSTMIaCg=",
			"path": "github.com/jtolds/gls",
			"revision": "77f18212c9c7edc9bd6a33d383a7b545ce62f064",
			"revisionTime": "2017-05-03T22:40:06Z"
		},
		{
			"checksumSHA1": "OBvAHqWjdI4NQVAqTkcQAdTuCFY=",
			"origin": "github.com/ONSdigital/go-ns/vendor/github.com/justinas/alice",
			"path": "github.com/justinas/alice",
			"revision": "02d3d2f2e96f4d8583192a90d6c8e6932d8ff7b6",
			"revisionTime": "2017-12-21T09:34:27Z"
		},
		{
			"checksumSHA1": "MMeRLzVlQa2QyxxpLTWu0FIB/M0=",
			"path": "github.com/kelseyhightower/envconfig",
			"revision": "b2c5c876e2659d9060d82e9b8494150d53854cc4",
			"revisionTime": "2018-03-08T19:05:16Z"
		},
		{
			"checksumSHA1": "hBgLmZ/4mCxmnH88mqFKBkpJFUY=",
			"origin": "github.com/ONSdigital/dp-filter/vendor/github.com/mgutz/ansi",
			"path": "github.com/mgutz/ansi",
			"revision": "6bcc8075c89167f5ba70b4416ffa55a052c3b4b9",
			"revisionTime": "2017-12-11T14:15:05Z"
		},
		{
			"checksumSHA1": "V/quM7+em2ByJbWBLOsEwnY3j/Q=",
			"origin": "github.com/ONSdigital/go-ns/vendor/github.com/mitchellh/go-homedir",
			"path": "github.com/mitchellh/go-homedir",
			"revision": "15f1b42c2d66ad2881fe4497cfc9f7c19439f215",
			"revisionTime": "2018-03-16T08:19:17Z"
		},
		{
			"checksumSHA1": "Yvzge1YQcD/wSDXLD5qNHqmI/0s=",
			"origin": "github.com/ONSdigital/go-ns/vendor/github.com/mitchellh/mapstructure",
			"path": "github.com/mitchellh/mapstructure",
			"revision": "15f1b42c2d66ad2881fe4497cfc9f7c19439f215",
			"revisionTime": "2018-03-16T08:19:17Z"
		},
		{
			"checksumSHA1": "FGg99nQ56Fo3radSCuU1AeEUJug=",
			"origin": "github.com/ONSdigital/go-ns/vendor/github.com/pierrec/lz4",
			"path": "github.com/pierrec/lz4",
			"revision": "02d3d2f2e96f4d8583192a90d6c8e6932d8ff7b6",
			"revisionTime": "2017-12-21T09:34:27Z"
		},
		{
			"checksumSHA1": "IT4sX58d+e8osXHV5U6YCSdB/uE=",
			"origin": "github.com/ONSdigital/go-ns/vendor/github.com/pierrec/xxHash/xxHash32",
			"path": "github.com/pierrec/xxHash/xxHash32",
			"revision": "02d3d2f2e96f4d8583192a90d6c8e6932d8ff7b6",
			"revisionTime": "2017-12-21T09:34:27Z"
		},
		{
			"checksumSHA1": "rJab1YdNhQooDiBWNnt7TLWPyBU=",
			"path": "github.com/pkg/errors",
			"revision": "f15c970de5b76fac0b59abb32d62c17cc7bed265",
			"revisionTime": "2017-10-18T19:55:50Z"
		},
		{
			"checksumSHA1": "KAzbLjI9MzW2tjfcAsK75lVRp6I=",
			"origin": "github.com/ONSdigital/go-ns/vendor/github.com/rcrowley/go-metrics",
			"path": "github.com/rcrowley/go-metrics",
			"revision": "02d3d2f2e96f4d8583192a90d6c8e6932d8ff7b6",
			"revisionTime": "2017-12-21T09:34:27Z"
		},
		{
			"checksumSHA1": "6JP37UqrI0H80Gpk0Y2P+KXgn5M=",
			"origin": "github.com/ONSdigital/go-ns/vendor/github.com/ryanuber/go-glob",
			"path": "github.com/ryanuber/go-glob",
			"revision": "15f1b42c2d66ad2881fe4497cfc9f7c19439f215",
			"revisionTime": "2018-03-16T08:19:17Z"
		},
		{
			"checksumSHA1": "t2yP3EKVt3Iqn5QP2K7Qah+YK0c=",
			"origin": "github.com/ONSdigital/go-ns/vendor/github.com/sethgrid/pester",
			"path": "github.com/sethgrid/pester",
			"revision": "15f1b42c2d66ad2881fe4497cfc9f7c19439f215",
			"revisionTime": "2018-03-16T08:19:17Z"
		},
		{
			"checksumSHA1": "AikWjAOvWHSJ8G1iU+wNReZnyCk=",
			"path": "github.com/smartystreets/assertions",
			"revision": "4ea54c1f28ad3ae597e76607dea3871fa177e263",
			"revisionTime": "2017-06-07T22:27:57Z"
		},
		{
			"checksumSHA1": "Vzb+dEH/LTYbvr8RXHmt6xJHz04=",
			"path": "github.com/smartystreets/assertions/internal/go-render/render",
			"revision": "4ea54c1f28ad3ae597e76607dea3871fa177e263",
			"revisionTime": "2017-06-07T22:27:57Z"
		},
		{
			"checksumSHA1": "r6FauVdOTFnwYQgrKGFuWUbIAJE=",
			"path": "github.com/smartystreets/assertions/internal/oglematchers",
			"revision": "4ea54c1f28ad3ae597e76607dea3871fa177e263",
			"revisionTime": "2017-06-07T22:27:57Z"
		},
		{
			"checksumSHA1": "f4m09DHEetaanti/GqUJzyCBTaI=",
			"path": "github.com/smartystreets/goconvey/convey",
			"revision": "9e8dc3f972df6c8fcc0375ef492c24d0bb204857",
			"revisionTime": "2017-06-02T16:46:21Z"
		},
		{
			"checksumSHA1": "9LakndErFi5uCXtY1KWl0iRnT4c=",
			"path": "github.com/smartystreets/goconvey/convey/gotest",
			"revision": "9e8dc3f972df6c8fcc0375ef492c24d0bb204857",
			"revisionTime": "2017-06-02T16:46:21Z"
		},
		{
			"checksumSHA1": "FWDhk37bhAwZ2363D/L2xePwR64=",
			"path": "github.com/smartystreets/goconvey/convey/reporting",
			"revision": "9e8dc3f972df6c8fcc0375ef492c24d0bb204857",
			"revisionTime": "2017-06-02T16:46:21Z"
		},
		{
			"checksumSHA1": "GtamqiJoL7PGHsN454AoffBFMa8=",
			"origin": "github.com/ONSdigital/go-ns/vendor/golang.org/x/net/context",
			"path": "golang.org/x/net/context",
			"revision": "f0dafcaf053f2a91da7443b2a2796ecd2c61fb60",
			"revisionTime": "2018-03-28T11:08:33Z"
		},
		{
			"checksumSHA1": "WHc3uByvGaMcnSoI21fhzYgbOgg=",
			"origin": "github.com/ONSdigital/go-ns/vendor/golang.org/x/net/context/ctxhttp",
			"path": "golang.org/x/net/context/ctxhttp",
			"revision": "f0dafcaf053f2a91da7443b2a2796ecd2c61fb60",
			"revisionTime": "2018-03-28T11:08:33Z"
		}
	],
	"rootPath": "github.com/ONSdigital/dp-dataset-exporter"
}<|MERGE_RESOLUTION|>--- conflicted
+++ resolved
@@ -21,17 +21,10 @@
 			"revisionTime": "2017-12-21T09:34:27Z"
 		},
 		{
-<<<<<<< HEAD
-			"checksumSHA1": "+tmTgHLOuVblQQD1lvj9SpMYuOQ=",
-			"path": "github.com/ONSdigital/go-ns/clients/dataset",
-			"revision": "274f7dff954a473f1287d2c95009613b00a39f32",
-			"revisionTime": "2018-03-20T08:48:12Z"
-=======
 			"checksumSHA1": "zt4AInA1RMIfycBvLcJv+DDqXRs=",
 			"path": "github.com/ONSdigital/go-ns/clients/dataset",
 			"revision": "b7c32727ee0de2d1e987539302b141890d287b6a",
 			"revisionTime": "2018-04-04T08:55:37Z"
->>>>>>> e5007a28
 		},
 		{
 			"checksumSHA1": "14UTvxZ+UDwGqWbmO4jmojzzIUM=",
